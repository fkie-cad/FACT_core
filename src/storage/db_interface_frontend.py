import re
from typing import Any, Dict, List, NamedTuple, Optional, Set, Tuple, Union

from sqlalchemy import Column, func, select
from sqlalchemy.dialects.postgresql import JSONB

from helperFunctions.data_conversion import get_value_of_first_key
from helperFunctions.tag import TagColor
from helperFunctions.virtual_file_path import get_top_of_virtual_path, get_uids_from_virtual_path
from objects.firmware import Firmware
from storage.db_interface_common import DbInterfaceCommon
from storage.query_conversion import build_generic_search_query, build_query_from_dict, query_parent_firmware
from storage.schema import AnalysisEntry, FileObjectEntry, FirmwareEntry, SearchCacheEntry, included_files_table
from web_interface.components.dependency_graph import DepGraphData
from web_interface.file_tree.file_tree import FileTreeData, VirtualPathFileTree
from web_interface.file_tree.file_tree_node import FileTreeNode

RULE_REGEX = re.compile(r'rule\s+([a-zA-Z_]\w*)')


class MetaEntry(NamedTuple):
    uid: str
    hid: str
    tags: dict
    submission_date: int


class FrontEndDbInterface(DbInterfaceCommon):

    def get_last_added_firmwares(self, limit: int = 10) -> List[MetaEntry]:
        with self.get_read_only_session() as session:
            query = select(FirmwareEntry).order_by(FirmwareEntry.submission_date.desc()).limit(limit)
            return [
                self._get_meta_for_entry(fw_entry)
                for fw_entry in session.execute(query).scalars()
            ]

    # --- HID ---

    def get_hid(self, uid, root_uid=None) -> str:
        '''
        returns a human-readable identifier (hid) for a given uid
        returns an empty string if uid is not in Database
        '''
        with self.get_read_only_session() as session:
            fo_entry = session.get(FileObjectEntry, uid)
            if fo_entry is None:
                return ''
            if fo_entry.is_firmware:
                return self._get_hid_firmware(fo_entry.firmware)
            return self._get_hid_fo(fo_entry, root_uid)

    @staticmethod
    def _get_hid_firmware(firmware: FirmwareEntry) -> str:
        part = '' if firmware.device_part in ['', None] else f' {firmware.device_part}'
        return f'{firmware.vendor} {firmware.device_name} -{part} {firmware.version} ({firmware.device_class})'

    @staticmethod
    def _get_hid_fo(fo_entry: FileObjectEntry, root_uid: Optional[str] = None) -> str:
        vfp_list = fo_entry.virtual_file_paths.get(root_uid) or get_value_of_first_key(fo_entry.virtual_file_paths)
        return get_top_of_virtual_path(vfp_list[0])

    # --- "nice list" ---

    def get_data_for_nice_list(self, uid_list: List[str], root_uid: Optional[str]) -> List[dict]:
        with self.get_read_only_session() as session:
            included_files_dict = self._get_included_files_for_uid_list(session, uid_list)
            mime_dict = self._get_mime_types_for_uid_list(session, uid_list)
            query = (
                select(
                    FileObjectEntry.uid,
                    FileObjectEntry.size,
                    FileObjectEntry.file_name,
                    FileObjectEntry.virtual_file_paths
                )
                .filter(FileObjectEntry.uid.in_(uid_list))
            )
            nice_list_data = [
                {
                    'uid': uid,
                    'files_included': included_files_dict.get(uid, set()),
                    'size': size,
                    'file_name': file_name,
                    'mime-type': mime_dict.get(uid, 'file-type-plugin/not-run-yet'),
                    'current_virtual_path': self._get_current_vfp(virtual_file_path, root_uid)
                }
                for uid, size, file_name, virtual_file_path in session.execute(query)
            ]
            self._replace_uids_in_nice_list(nice_list_data, root_uid)
            return nice_list_data

    def _replace_uids_in_nice_list(self, nice_list_data: List[dict], root_uid: str):
        uids_in_vfp = set()
        for item in nice_list_data:
            uids_in_vfp.update(uid for vfp in item['current_virtual_path'] for uid in get_uids_from_virtual_path(vfp))
        hid_dict = self._get_hid_dict(uids_in_vfp, root_uid)
        for item in nice_list_data:
            for index, vfp in enumerate(item['current_virtual_path']):
                for uid in get_uids_from_virtual_path(vfp):
                    vfp = vfp.replace(uid, hid_dict.get(uid, uid))
                item['current_virtual_path'][index] = vfp.lstrip('|').replace('|', ' | ')

    def _get_hid_dict(self, uid_set: Set[str], root_uid: str) -> Dict[str, str]:
        with self.get_read_only_session() as session:
            query = (
                select(FileObjectEntry, FirmwareEntry)
                .outerjoin(FirmwareEntry, FirmwareEntry.uid == FileObjectEntry.uid)
                .filter(FileObjectEntry.uid.in_(uid_set))
            )
            result = {}
            for fo_entry, fw_entry in session.execute(query):
                if fw_entry is None:  # FO
                    result[fo_entry.uid] = self._get_hid_fo(fo_entry, root_uid)
                else:  # FW
                    result[fo_entry.uid] = self._get_hid_firmware(fw_entry)
        return result

    @staticmethod
    def _get_current_vfp(vfp: Dict[str, List[str]], root_uid: str) -> List[str]:
        return vfp[root_uid] if root_uid in vfp else get_value_of_first_key(vfp)

    def get_file_name(self, uid: str) -> str:
        with self.get_read_only_session() as session:
            entry = session.get(FileObjectEntry, uid)
            return entry.file_name if entry is not None else 'unknown'

    # --- misc. ---

    def get_firmware_attribute_list(self, attribute: Column) -> List[Any]:
        '''Get all distinct values of an attribute (e.g. all different vendors)'''
        with self.get_read_only_session() as session:
            query = select(attribute).filter(attribute.isnot(None)).distinct()
            return sorted(session.execute(query).scalars())

    def get_device_class_list(self):
        return self.get_firmware_attribute_list(FirmwareEntry.device_class)

    def get_vendor_list(self):
        return self.get_firmware_attribute_list(FirmwareEntry.vendor)

    def get_device_name_dict(self):
        device_name_dict = {}
        with self.get_read_only_session() as session:
            query = select(FirmwareEntry.device_class, FirmwareEntry.vendor, FirmwareEntry.device_name)
            for device_class, vendor, device_name in session.execute(query):
                device_name_dict.setdefault(device_class, {}).setdefault(vendor, []).append(device_name)
        return device_name_dict

    def get_other_versions_of_firmware(self, firmware: Firmware) -> List[Tuple[str, str]]:
        if not isinstance(firmware, Firmware):
            return []
        with self.get_read_only_session() as session:
            query = (
                select(FirmwareEntry.uid, FirmwareEntry.version)
                .filter(
                    FirmwareEntry.vendor == firmware.vendor,
                    FirmwareEntry.device_name == firmware.device_name,
                    FirmwareEntry.device_part == firmware.part,
                    FirmwareEntry.uid != firmware.uid
                )
                .order_by(FirmwareEntry.version.asc())
            )
            return list(session.execute(query))

    def get_latest_comments(self, limit=10):
        with self.get_read_only_session() as session:
            subquery = select(func.jsonb_array_elements(FileObjectEntry.comments)).subquery()
            query = select(subquery).order_by(subquery.c.jsonb_array_elements.cast(JSONB)['time'].desc())
            return list(session.execute(query.limit(limit)).scalars())

    @staticmethod
    def create_analysis_structure():
        return {}  # ToDo FixMe ???

    # --- generic search ---

    def generic_search(self, search_dict: dict, skip: int = 0, limit: int = 0,
                       only_fo_parent_firmware: bool = False, inverted: bool = False, as_meta: bool = False):
        with self.get_read_only_session() as session:
            query = build_generic_search_query(search_dict, only_fo_parent_firmware, inverted)
            query = self._apply_offset_and_limit(query, skip, limit)
            results = session.execute(query).scalars()

            if as_meta:
                return [self._get_meta_for_entry(element) for element in results]
            return [element.uid for element in results]

    def _get_meta_for_entry(self, entry: Union[FirmwareEntry, FileObjectEntry]) -> MetaEntry:
        if isinstance(entry, FirmwareEntry):
            return self._get_meta_for_fw(entry)
        if entry.is_firmware:
            return self._get_meta_for_fw(entry.firmware)
        return self._get_meta_for_fo(entry)

    def _get_meta_for_fo(self, entry: FileObjectEntry) -> MetaEntry:
        root_hid = self._get_fo_root_hid(entry)
        tags = {self._get_unpacker_name(entry): TagColor.LIGHT_BLUE}
        return MetaEntry(entry.uid, f'{root_hid}{self._get_hid_fo(entry)}', tags, 0)

    @staticmethod
    def _get_fo_root_hid(entry: FileObjectEntry) -> str:
        for root_fo in entry.root_firmware:
            root_fw = root_fo.firmware
            root_hid = f'{root_fw.vendor} {root_fw.device_name} | '
            break
        else:
            root_hid = ''
        return root_hid

    def _get_meta_for_fw(self, entry: FirmwareEntry) -> MetaEntry:
        hid = self._get_hid_for_fw_entry(entry)
        tags = {
            **{tag: 'secondary' for tag in entry.firmware_tags},
            self._get_unpacker_name(entry): TagColor.LIGHT_BLUE
        }
        submission_date = entry.submission_date
        return MetaEntry(entry.uid, hid, tags, submission_date)

    @staticmethod
    def _get_hid_for_fw_entry(entry: FirmwareEntry) -> str:
        part = '' if entry.device_part == '' else f' {entry.device_part}'
        return f'{entry.vendor} {entry.device_name} -{part} {entry.version} ({entry.device_class})'

    def _get_unpacker_name(self, fw_entry: FirmwareEntry) -> str:
        unpacker_analysis = self._get_analysis_entry(fw_entry.uid, 'unpacker')
        if unpacker_analysis is None:
            return 'NOP'
        return unpacker_analysis.result['plugin_used']

    def get_number_of_total_matches(self, search_dict: dict, only_parent_firmwares: bool, inverted: bool) -> int:
        if search_dict == {}:  # if the query is empty: show only firmware on browse DB page
            return self.get_firmware_number()

        if not only_parent_firmwares:
            return self.get_file_object_number(search_dict)

        with self.get_read_only_session() as session:
            query = query_parent_firmware(search_dict, inverted=inverted, count=True)
            return session.execute(query).scalar()

    # --- file tree

    def generate_file_tree_nodes_for_uid_list(
        self, uid_list: List[str], root_uid: str,
        parent_uid: Optional[str], whitelist: Optional[List[str]] = None
    ):
        file_tree_data = self.get_file_tree_data(uid_list)
        for entry in file_tree_data:
            for node in self.generate_file_tree_level(entry.uid, root_uid, parent_uid, whitelist, entry):
                yield node

    def generate_file_tree_level(
        self, uid: str, root_uid: str,
        parent_uid: Optional[str] = None, whitelist: Optional[List[str]] = None, data: Optional[FileTreeData] = None
    ):
        if data is None:
            data = self.get_file_tree_data([uid])[0]
        try:
            for node in VirtualPathFileTree(root_uid, parent_uid, data, whitelist).get_file_tree_nodes():
                yield node
        except (KeyError, TypeError):  # the file has not been analyzed yet
            yield FileTreeNode(uid, root_uid, not_analyzed=True, name=f'{uid} (not analyzed yet)')

    def get_file_tree_data(self, uid_list: List[str]) -> List[FileTreeData]:
        with self.get_read_only_session() as session:
            # get included files in a separate query because it is way faster than FileObjectEntry.get_included_uids()
            included_files = self._get_included_files_for_uid_list(session, uid_list)
            # get analysis data in a separate query because the analysis may be missing (=> no row in joined result)
            type_analyses = self._get_mime_types_for_uid_list(session, uid_list)
            query = (
                select(
                    FileObjectEntry.uid,
                    FileObjectEntry.file_name,
                    FileObjectEntry.size,
                    FileObjectEntry.virtual_file_paths,
                )
                .filter(FileObjectEntry.uid.in_(uid_list))
            )
            return [
                FileTreeData(uid, file_name, size, vfp, type_analyses.get(uid), included_files.get(uid, set()))
                for uid, file_name, size, vfp in session.execute(query)
            ]

    @staticmethod
    def _get_mime_types_for_uid_list(session, uid_list: List[str]) -> Dict[str, str]:
        type_query = (
            select(AnalysisEntry.uid, AnalysisEntry.result['mime'])
            .filter(AnalysisEntry.plugin == 'file_type')
            .filter(AnalysisEntry.uid.in_(uid_list))
        )
        return dict(e for e in session.execute(type_query))

    @staticmethod
    def _get_included_files_for_uid_list(session, uid_list: List[str]) -> Dict[str, List[str]]:
        included_query = (
            # aggregation `array_agg()` converts multiple rows to an array
            select(FileObjectEntry.uid, func.array_agg(included_files_table.c.child_uid))
            .filter(FileObjectEntry.uid.in_(uid_list))
            .join(included_files_table, included_files_table.c.parent_uid == FileObjectEntry.uid)
            .group_by(FileObjectEntry)
        )
        return dict(e for e in session.execute(included_query))

    # --- REST ---

    def rest_get_firmware_uids(self, offset: int, limit: int, query: dict = None, recursive=False, inverted=False):
        if query is None:
            query = {}
        if recursive:
            return self.generic_search(query, skip=offset, limit=limit, only_fo_parent_firmware=True, inverted=inverted)
        with self.get_read_only_session() as session:
            db_query = build_query_from_dict(query_dict=query, query=select(FirmwareEntry.uid), fw_only=True)
            db_query = self._apply_offset_and_limit(db_query, offset, limit)
            return list(session.execute(db_query).scalars())

    def rest_get_file_object_uids(self, offset: Optional[int], limit: Optional[int], query=None) -> List[str]:
        if query:
            return self.generic_search(query, skip=offset, limit=limit)
        with self.get_read_only_session() as session:
            db_query = select(FileObjectEntry.uid).offset(offset).limit(limit)
            return list(session.execute(db_query).scalars())

    # --- missing files/analyses ---

    @staticmethod
    def find_missing_files():
        # FixMe: This should be impossible now -> Remove?
        return {}

    @staticmethod
    def find_orphaned_objects() -> Dict[str, List[str]]:
        # FixMe: This should be impossible now -> Remove?
        return {}

    def find_missing_analyses(self) -> Dict[str, Set[str]]:
        # FixMe? Query could probably be accomplished more efficiently with left outer join (either that or the RAM could go up in flames)
        missing_analyses = {}
        with self.get_read_only_session() as session:
            fw_query = self._query_all_plugins_of_object(FileObjectEntry.is_firmware.is_(True))
            for fw_uid, fw_plugin_list in session.execute(fw_query):
                fo_query = self._query_all_plugins_of_object(FileObjectEntry.root_firmware.any(uid=fw_uid))
                for fo_uid, fo_plugin_list in session.execute(fo_query):
                    missing_plugins = set(fw_plugin_list) - set(fo_plugin_list)
                    if missing_plugins:
                        missing_analyses.setdefault(fw_uid, set()).add(fo_uid)
        return missing_analyses

    @staticmethod
    def _query_all_plugins_of_object(query_filter):
        return (
            # array_agg() aggregates different values of field into array
            select(AnalysisEntry.uid, func.array_agg(AnalysisEntry.plugin))
            .join(FileObjectEntry, AnalysisEntry.uid == FileObjectEntry.uid)
            .filter(query_filter)
            .group_by(AnalysisEntry.uid)
        )

    def find_failed_analyses(self) -> Dict[str, List[str]]:
<<<<<<< HEAD
        result = {}
        with self.get_read_only_session() as session:
            query = (
                select(AnalysisEntry.uid, AnalysisEntry.plugin)
                .filter(AnalysisEntry.result.has_key('failed'))
            )
            for fo_uid, plugin in session.execute(query):
                result.setdefault(plugin, set()).add(fo_uid)
        return result

    # --- search cache ---

    def get_query_from_cache(self, query_id: str) -> Optional[dict]:
        with self.get_read_only_session() as session:
            entry = session.get(SearchCacheEntry, query_id)
            if entry is None:
                return None
            # FixMe? for backwards compatibility. replace with NamedTuple/etc.?
            return {'search_query': entry.data, 'query_title': entry.title}

    def get_total_cached_query_count(self):
        with self.get_read_only_session() as session:
            query = select(func.count(SearchCacheEntry.uid))
            return session.execute(query).scalar()

    def search_query_cache(self, offset: int, limit: int):
        with self.get_read_only_session() as session:
            query = select(SearchCacheEntry).offset(offset).limit(limit)
            return [
                (entry.uid, entry.title, RULE_REGEX.findall(entry.title))  # FIXME Use a proper yara parser
                for entry in (session.execute(query).scalars())
            ]

    # --- dependency graph ---

    def get_data_for_dependency_graph(self, uid: str) -> List[DepGraphData]:
        fo = self.get_object(uid)
        if fo is None or not fo.files_included:
            return []
        with self.get_read_only_session() as session:
            libraries_by_uid = self._get_elf_analysis_libraries(session, fo.files_included)
            query = (
                select(
                    FileObjectEntry.uid, FileObjectEntry.file_name,
                    AnalysisEntry.result['mime'], AnalysisEntry.result['full']
                )
                .filter(FileObjectEntry.uid.in_(fo.files_included))
                .join(AnalysisEntry, AnalysisEntry.uid == FileObjectEntry.uid)
                .filter(AnalysisEntry.plugin == 'file_type')
            )
            return [
                DepGraphData(uid, file_name, mime, full_type, libraries_by_uid.get(uid))
                for uid, file_name, mime, full_type in session.execute(query)
            ]

    @staticmethod
    def _get_elf_analysis_libraries(session, uid_list: List[str]) -> Dict[str, Optional[List[str]]]:
        elf_analysis_query = (
            select(FileObjectEntry.uid, AnalysisEntry.result)
            .filter(FileObjectEntry.uid.in_(uid_list))
            .join(AnalysisEntry, AnalysisEntry.uid == FileObjectEntry.uid)
            .filter(AnalysisEntry.plugin == 'elf_analysis')
=======
        '''Returns a dictionary of failed analyses per plugin: {<plugin>: <UID list>}.'''
        query_result = self.file_objects.aggregate([
            {'$project': {'analysis': {'$objectToArray': '$processed_analysis'}}},
            {'$unwind': '$analysis'},
            {'$match': {'analysis.v.failed': {'$exists': 'true'}}},
            {'$group': {'_id': '$analysis.k', 'UIDs': {'$addToSet': '$_id'}}},
        ], allowDiskUse=True)
        return {entry['_id']: entry['UIDs'] for entry in query_result}

    def get_data_for_dependency_graph(self, uid, root_uid):
        data = list(self.file_objects.find(
            {'parents': uid, 'parent_firmware_uids': root_uid},
            {'_id': 1, 'virtual_file_path': 1, 'processed_analysis.elf_analysis': 1, 'processed_analysis.file_type': 1, 'file_name': 1})
>>>>>>> 9927b9c2
        )
        return {
            uid: elf_analysis_result.get('Output', {}).get('libraries', [])
            for uid, elf_analysis_result in session.execute(elf_analysis_query)
            if elf_analysis_result is not None
        }<|MERGE_RESOLUTION|>--- conflicted
+++ resolved
@@ -356,7 +356,6 @@
         )
 
     def find_failed_analyses(self) -> Dict[str, List[str]]:
-<<<<<<< HEAD
         result = {}
         with self.get_read_only_session() as session:
             query = (
@@ -400,7 +399,7 @@
             libraries_by_uid = self._get_elf_analysis_libraries(session, fo.files_included)
             query = (
                 select(
-                    FileObjectEntry.uid, FileObjectEntry.file_name,
+                    FileObjectEntry.uid, FileObjectEntry.file_name, FileObjectEntry.virtual_file_paths,
                     AnalysisEntry.result['mime'], AnalysisEntry.result['full']
                 )
                 .filter(FileObjectEntry.uid.in_(fo.files_included))
@@ -408,8 +407,8 @@
                 .filter(AnalysisEntry.plugin == 'file_type')
             )
             return [
-                DepGraphData(uid, file_name, mime, full_type, libraries_by_uid.get(uid))
-                for uid, file_name, mime, full_type in session.execute(query)
+                DepGraphData(uid, file_name, vfp, mime, full_type, libraries_by_uid.get(uid))
+                for uid, file_name, vfp, mime, full_type in session.execute(query)
             ]
 
     @staticmethod
@@ -419,21 +418,6 @@
             .filter(FileObjectEntry.uid.in_(uid_list))
             .join(AnalysisEntry, AnalysisEntry.uid == FileObjectEntry.uid)
             .filter(AnalysisEntry.plugin == 'elf_analysis')
-=======
-        '''Returns a dictionary of failed analyses per plugin: {<plugin>: <UID list>}.'''
-        query_result = self.file_objects.aggregate([
-            {'$project': {'analysis': {'$objectToArray': '$processed_analysis'}}},
-            {'$unwind': '$analysis'},
-            {'$match': {'analysis.v.failed': {'$exists': 'true'}}},
-            {'$group': {'_id': '$analysis.k', 'UIDs': {'$addToSet': '$_id'}}},
-        ], allowDiskUse=True)
-        return {entry['_id']: entry['UIDs'] for entry in query_result}
-
-    def get_data_for_dependency_graph(self, uid, root_uid):
-        data = list(self.file_objects.find(
-            {'parents': uid, 'parent_firmware_uids': root_uid},
-            {'_id': 1, 'virtual_file_path': 1, 'processed_analysis.elf_analysis': 1, 'processed_analysis.file_type': 1, 'file_name': 1})
->>>>>>> 9927b9c2
         )
         return {
             uid: elf_analysis_result.get('Output', {}).get('libraries', [])
