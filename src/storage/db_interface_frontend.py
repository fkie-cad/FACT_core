--- conflicted
+++ resolved
@@ -456,7 +456,8 @@
         return {
             meta_dict['path'].lstrip('/'): meta_dict['mode']
             for meta_dict in fs_metadata.get('result', {}).get('files', [])
-<<<<<<< HEAD
+            # FixMe: old versions had a different result structure; remove at some point
+            if isinstance(meta_dict, dict) and all(k in meta_dict for k in ('path', 'mode'))
         }
 
     def find_link_target(self, virtual_file_path: dict[str, list[str]], root_uid: str, target_path: str) -> str | None:
@@ -487,9 +488,4 @@
             )
             for uid in session.execute(query.limit(1)).scalars():
                 return uid
-        return None
-=======
-            # FixMe: old versions had a different result structure; remove at some point
-            if isinstance(meta_dict, dict) and all(k in meta_dict for k in ('path', 'mode'))
-        }
->>>>>>> b2d65ea2
+        return None