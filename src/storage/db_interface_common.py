from __future__ import annotations

import logging
from typing import Dict, List

from sqlalchemy import distinct, func, select
from sqlalchemy.dialects.postgresql import JSONB
from sqlalchemy.orm import aliased
from sqlalchemy.orm.exc import NoResultFound
from sqlalchemy.sql import Select

from objects.file import FileObject
from objects.firmware import Firmware
from storage.db_interface_base import ReadOnlyDbInterface
from storage.entry_conversion import analysis_entry_to_dict, file_object_from_entry, firmware_from_entry
from storage.query_conversion import build_query_from_dict
from storage.schema import AnalysisEntry, FileObjectEntry, FirmwareEntry, fw_files_table, included_files_table

PLUGINS_WITH_TAG_PROPAGATION = [  # FIXME This should be inferred in a sensible way. This is not possible yet.
    'crypto_material',
    'cve_lookup',
    'known_vulnerabilities',
    'qemu_exec',
    'software_components',
    'users_and_passwords',
]
Summary = Dict[str, List[str]]


class DbInterfaceCommon(ReadOnlyDbInterface):
    def exists(self, uid: str) -> bool:
        with self.get_read_only_session() as session:
            query = select(FileObjectEntry.uid).filter(FileObjectEntry.uid == uid)
            return bool(session.execute(query).scalar())

    def is_firmware(self, uid: str) -> bool:
        with self.get_read_only_session() as session:
            query = select(FirmwareEntry.uid).filter(FirmwareEntry.uid == uid)
            return bool(session.execute(query).scalar())

    def all_uids_found_in_database(self, uid_list: list[str]) -> bool:
        if not uid_list:
            return True
        with self.get_read_only_session() as session:
            query = select(func.count(FileObjectEntry.uid)).filter(FileObjectEntry.uid.in_(uid_list))
            return session.execute(query).scalar() >= len(uid_list)

    # ===== Read / SELECT =====

    def get_object(self, uid: str, analysis_filter: list[str] | None = None) -> FileObject | Firmware | None:
        if self.is_firmware(uid):
            return self.get_firmware(uid, analysis_filter=analysis_filter)
        return self.get_file_object(uid, analysis_filter=analysis_filter)

    def get_firmware(self, uid: str, analysis_filter: list[str] | None = None) -> Firmware | None:
        with self.get_read_only_session() as session:
            fw_entry = session.get(FirmwareEntry, uid)
            if fw_entry is None:
                return None
            return self._firmware_from_entry(fw_entry, analysis_filter=analysis_filter)

    def _firmware_from_entry(self, fw_entry: FirmwareEntry, analysis_filter: list[str] | None = None) -> Firmware:
        firmware = firmware_from_entry(fw_entry, analysis_filter)
        firmware.analysis_tags = self._collect_analysis_tags_from_children(firmware.uid)
        return firmware

    def get_file_object(self, uid: str, analysis_filter: list[str] | None = None) -> FileObject | None:
        with self.get_read_only_session() as session:
            fo_entry = session.get(FileObjectEntry, uid)
            if fo_entry is None:
                return None
            return file_object_from_entry(fo_entry, analysis_filter=analysis_filter)

    def get_objects_by_uid_list(
        self, uid_list: list[str], analysis_filter: list[str] | None = None
    ) -> list[FileObject]:
        with self.get_read_only_session() as session:
            parents_table = aliased(included_files_table, name='parents')
            children_table = aliased(included_files_table, name='children')
            query = (
                select(
                    FileObjectEntry,
                    func.array_agg(parents_table.c.child_uid),
                    func.array_agg(children_table.c.parent_uid),
                )
                .filter(FileObjectEntry.uid.in_(uid_list))
                # outer join here because objects may not have included files
                .outerjoin(parents_table, parents_table.c.parent_uid == FileObjectEntry.uid)
                .join(children_table, children_table.c.child_uid == FileObjectEntry.uid)
                .group_by(FileObjectEntry)
            )
            file_objects = [
                file_object_from_entry(fo_entry, analysis_filter, {f for f in included_files if f}, set(parents))
                for fo_entry, included_files, parents in session.execute(query)
            ]
            fw_query = select(FirmwareEntry).filter(FirmwareEntry.uid.in_(uid_list))
            firmware = [self._firmware_from_entry(fw_entry) for fw_entry in session.execute(fw_query).scalars()]
            return file_objects + firmware

    def _get_analysis_entry(self, uid: str, plugin: str) -> AnalysisEntry | None:
        with self.get_read_only_session() as session:
            try:
                query = select(AnalysisEntry).filter_by(uid=uid, plugin=plugin)
                return session.execute(query).scalars().one()
            except NoResultFound:
                return None

    def get_analysis(self, uid: str, plugin: str) -> dict | None:
        entry = self._get_analysis_entry(uid, plugin)
        if entry is None:
            return None
        return analysis_entry_to_dict(entry)

    # ===== included files. =====

    def get_list_of_all_included_files(self, fo: FileObject) -> set[str]:
        if isinstance(fo, Firmware):
            return self.get_all_files_in_fw(fo.uid)
        return self.get_all_files_in_fo(fo)

    def get_all_files_in_fw(self, fw_uid: str) -> set[str]:
        '''Get a set of UIDs of all files (recursively) contained in a firmware'''
        with self.get_read_only_session() as session:
            query = select(fw_files_table.c.file_uid).where(fw_files_table.c.root_uid == fw_uid)
            return set(session.execute(query).scalars())

    def get_all_files_in_fo(self, fo: FileObject) -> set[str]:
        '''Get a set of UIDs of all files (recursively) contained in a file'''
        with self.get_read_only_session() as session:
            return self._get_files_in_files(session, fo.files_included).union({fo.uid, *fo.files_included})

    def _get_files_in_files(self, session, uid_set: set[str], recursive: bool = True) -> set[str]:
        if not uid_set:
            return set()
        query = select(FileObjectEntry).filter(FileObjectEntry.uid.in_(uid_set))
        included_files = {child.uid for fo in session.execute(query).scalars() for child in fo.included_files}
        if recursive and included_files:
            included_files.update(self._get_files_in_files(session, included_files))
        return included_files

    # ===== summary =====

    def get_complete_object_including_all_summaries(self, uid: str) -> FileObject:
        '''
        input uid
        output:
            like get_object, but includes all summaries and list of all included files set
        '''
        fo = self.get_object(uid)
        if fo is None:
            raise Exception(f'UID not found: {uid}')
        fo.list_of_all_included_files = self.get_list_of_all_included_files(fo)
        for plugin, analysis_result in fo.processed_analysis.items():
            analysis_result['summary'] = self.get_summary(fo, plugin)
        return fo

    def get_summary(self, fo: FileObject, selected_analysis: str) -> Summary | None:
        if selected_analysis not in fo.processed_analysis:
            logging.warning(f'Analysis {selected_analysis} not available on {fo.uid}')
            return None
        if 'summary' not in fo.processed_analysis[selected_analysis]:
            return None
        if not isinstance(fo, Firmware):
            included_files = fo.list_of_all_included_files or self.get_list_of_all_included_files(fo)
        else:
            included_files = self.get_all_files_in_fw(fo.uid).union({fo.uid})
        return self._collect_summary_for_uid_list(included_files, selected_analysis)

<<<<<<< HEAD
    def _collect_summary_for_uid_list(self, uid_list: Union[Set[str], List[str]], plugin: str) -> Dict[str, List[str]]:
=======
    def _collect_summary_for_uid_list(self, uid_list: set[str] | list[str], plugin: str) -> Summary:
>>>>>>> 7339f0a4
        with self.get_read_only_session() as session:
            query = select(AnalysisEntry.uid, AnalysisEntry.summary).filter(
                AnalysisEntry.plugin == plugin, AnalysisEntry.uid.in_(uid_list)
            )
            summary = {}
            for uid, summary_list in session.execute(query):  # type: str, list[str]
                for item in set(summary_list or []):
                    summary.setdefault(item, []).append(uid)
        return summary

    @staticmethod
    def _update_summary(original_dict: Summary, update_dict: Summary):
        for item in update_dict:
            original_dict.setdefault(item, []).extend(update_dict[item])

    @staticmethod
    def _get_summary_of_one(file_object: FileObject | None, selected_analysis: str) -> Summary:
        summary = {}
        if file_object is None:
            return summary
        try:
            for item in file_object.processed_analysis[selected_analysis].get('summary') or []:
                summary[item] = [file_object.uid]
        except KeyError as err:
            logging.warning(f'Could not get summary: {err}', exc_info=True)
        return summary

    # ===== tags =====

    def _collect_analysis_tags_from_children(self, uid: str) -> dict:
        unique_tags = {}
        with self.get_read_only_session() as session:
            query = (
                select(FileObjectEntry.uid, AnalysisEntry.plugin, AnalysisEntry.tags)
                .filter(FileObjectEntry.root_firmware.any(uid=uid))
                .join(AnalysisEntry, FileObjectEntry.uid == AnalysisEntry.uid)
                .filter(AnalysisEntry.tags != JSONB.NULL, AnalysisEntry.plugin.in_(PLUGINS_WITH_TAG_PROPAGATION))
            )
            for _, plugin_name, tags in session.execute(query):
                for tag_type, tag in tags.items():
                    if tag_type == 'root_uid' or not tag['propagate']:
                        continue
                    unique_tags.setdefault(plugin_name, {})
                    if tag_type in unique_tags[plugin_name] and tag not in unique_tags[plugin_name].values():
                        key = f'{tag_type}-{len(unique_tags[plugin_name])}'
                    else:
                        key = tag_type
                    unique_tags[plugin_name][key] = tag
        return unique_tags

    # ===== misc. =====

    def get_firmware_number(self, query: dict | None = None) -> int:
        with self.get_read_only_session() as session:
            db_query = select(func.count(FirmwareEntry.uid))
            if query:
                db_query = build_query_from_dict(query_dict=query, query=db_query, fw_only=True)
            return session.execute(db_query).scalar()

    def get_file_object_number(self, query: dict, zero_on_empty_query: bool = True) -> int:
        if zero_on_empty_query and query == {}:
            return 0
        with self.get_read_only_session() as session:
            query = build_query_from_dict(query, query=select(func.count(distinct(FileObjectEntry.uid))))
            return session.execute(query).scalar()

    @staticmethod
    def _apply_offset_and_limit(query: Select, skip: int | None, limit: int | None) -> Select:
        if skip:
            query = query.offset(skip)
        if limit:
            query = query.limit(limit)
        return query<|MERGE_RESOLUTION|>--- conflicted
+++ resolved
@@ -166,11 +166,7 @@
             included_files = self.get_all_files_in_fw(fo.uid).union({fo.uid})
         return self._collect_summary_for_uid_list(included_files, selected_analysis)
 
-<<<<<<< HEAD
-    def _collect_summary_for_uid_list(self, uid_list: Union[Set[str], List[str]], plugin: str) -> Dict[str, List[str]]:
-=======
     def _collect_summary_for_uid_list(self, uid_list: set[str] | list[str], plugin: str) -> Summary:
->>>>>>> 7339f0a4
         with self.get_read_only_session() as session:
             query = select(AnalysisEntry.uid, AnalysisEntry.summary).filter(
                 AnalysisEntry.plugin == plugin, AnalysisEntry.uid.in_(uid_list)
