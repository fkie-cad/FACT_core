import json
import logging
import pickle
from hashlib import md5
from typing import Dict, List, Set

import gridfs
from common_helper_files import get_safe_name
from common_helper_mongo.aggregate import get_all_value_combinations_of_fields, get_list_of_all_values

from helperFunctions.data_conversion import convert_time_to_str, get_dict_size
from objects.file import FileObject
from objects.firmware import Firmware
from storage.mongo_interface import MongoInterface

FIELDS_SAVED_FROM_SANITIZATION = ['summary', 'tags']


class MongoInterfaceCommon(MongoInterface):  # pylint: disable=too-many-instance-attributes

    def _setup_database_mapping(self):
        main_database = self.config['data_storage']['main_database']
        self.main = self.client[main_database]
        self.firmwares = self.main.firmwares
        self.file_objects = self.main.file_objects
        self.search_query_cache = self.main.search_query_cache
        self.locks = self.main.locks
        # sanitize stuff
        self.report_threshold = int(self.config['data_storage']['report_threshold'])
        sanitize_db = self.config['data_storage'].get('sanitize_database', 'faf_sanitize')
        self.sanitize_storage = self.client[sanitize_db]
        self.sanitize_fs = gridfs.GridFS(self.sanitize_storage)

<<<<<<< HEAD
    def exists(self, uid):
        if self.is_firmware(uid):
            return True
        if self.is_file_object(uid):
            return True
        return False
=======
    def existence_quick_check(self, uid):
        return self.is_firmware(uid) or self.is_file_object(uid)
>>>>>>> 78865d53

    def is_firmware(self, uid):
        return self.firmwares.count_documents({'_id': uid}) > 0

    def is_file_object(self, uid):
        return self.file_objects.count_documents({'_id': uid}) > 0

    def get_object(self, uid, analysis_filter=None):
        '''
        input uid
        output:
            - firmware_object if uid found in firmware database
            - else: file_object if uid found in file_database
            - else: None
        '''
        fo = self.get_file_object(uid, analysis_filter=analysis_filter)
        if fo is None:
            fo = self.get_firmware(uid, analysis_filter=analysis_filter)
        return fo

    def get_complete_object_including_all_summaries(self, uid):
        '''
        input uid
        output:
            like get_object, but includes all summaries and list of all included files set
        '''
        fo = self.get_object(uid)
        if fo is None:
            raise Exception(f'UID not found: {uid}')
        fo.list_of_all_included_files = self.get_list_of_all_included_files(fo)
        for analysis in fo.processed_analysis:
            fo.processed_analysis[analysis]['summary'] = self.get_summary(fo, analysis)
        return fo

    def get_firmware(self, uid, analysis_filter=None):
        firmware_entry = self.firmwares.find_one(uid)
        if firmware_entry:
            return self._convert_to_firmware(firmware_entry, analysis_filter=analysis_filter)
        logging.debug(f'No firmware with UID {uid} found.')
        return None

    def get_file_object(self, uid, analysis_filter=None):
        file_entry = self.file_objects.find_one(uid)
        if file_entry:
            return self._convert_to_file_object(file_entry, analysis_filter=analysis_filter)
        logging.debug(f'No FileObject with UID {uid} found.')
        return None

    def get_objects_by_uid_list(self, uid_list, analysis_filter=None):
        if not uid_list:
            return []
        query = self._build_search_query_for_uid_list(uid_list)
        results = [self._convert_to_firmware(i, analysis_filter=analysis_filter) for i in self.firmwares.find(query) if i is not None]
        results.extend([self._convert_to_file_object(i, analysis_filter=analysis_filter) for i in self.file_objects.find(query) if i is not None])
        return results

    @staticmethod
    def _build_search_query_for_uid_list(uid_list):
        return {'_id': {'$in': list(uid_list)}}

    def _convert_to_firmware(self, entry: dict, analysis_filter: List[str] = None) -> Firmware:
        firmware = Firmware()
        firmware.uid = entry['_id']
        firmware.size = entry['size']
        firmware.file_name = entry['file_name']
        firmware.set_device_name(entry['device_name'])
        firmware.set_device_class(entry['device_class'])
        firmware.set_release_date(convert_time_to_str(entry['release_date']))
        firmware.set_vendor(entry['vendor'])
        firmware.set_firmware_version(entry['version'])
        firmware.processed_analysis = self.retrieve_analysis(entry['processed_analysis'], analysis_filter=analysis_filter)
        firmware.files_included = set(entry['files_included'])
        firmware.virtual_file_path = entry['virtual_file_path']
        firmware.tags = entry['tags'] if 'tags' in entry else dict()
        firmware.analysis_tags = self._collect_analysis_tags_from_children(firmware.uid)

        try:  # for backwards compatibility
            firmware.set_part_name(entry['device_part'])
        except KeyError:
            firmware.set_part_name('complete')

        if 'comments' in entry:  # for backwards compatibility
            firmware.comments = entry['comments']
        return firmware

    def _convert_to_file_object(self, entry: dict, analysis_filter: List[str] = None) -> FileObject:
        file_object = FileObject()
        file_object.uid = entry['_id']
        file_object.size = entry['size']
        file_object.file_name = entry['file_name']
        file_object.virtual_file_path = entry['virtual_file_path']
        file_object.parents = entry['parents']
        file_object.processed_analysis = self.retrieve_analysis(entry['processed_analysis'], analysis_filter=analysis_filter)
        file_object.files_included = set(entry['files_included'])
        file_object.parent_firmware_uids = set(entry['parent_firmware_uids'])
        file_object.analysis_tags = {}
        self._collect_analysis_tags(file_object, file_object.analysis_tags)

        for attribute in ['comments']:  # for backwards compatibility
            if attribute in entry:
                setattr(file_object, attribute, entry[attribute])
        return file_object

    def sanitize_analysis(self, analysis_dict, uid):
        sanitized_dict = {}
        for key in analysis_dict.keys():
            if get_dict_size(analysis_dict[key]) > self.report_threshold:
                logging.debug(f'Extracting analysis {key} to file (Size: {get_dict_size(analysis_dict[key])})')
                sanitized_dict[key] = self._extract_binaries(analysis_dict, key, uid)
                sanitized_dict[key]['file_system_flag'] = True
            else:
                sanitized_dict[key] = analysis_dict[key]
                sanitized_dict[key]['file_system_flag'] = False
        return sanitized_dict

    def retrieve_analysis(self, sanitized_dict, analysis_filter=None):
        '''
        retrieves analysis including sanitized entries
        :param sanitized_dict: processed analysis dictionary including references to sanitized entries
        :type dict:
        :param analysis_filter: list of analysis plugins to be restored
        :type list:
        :default None:
        :return: dict
        '''
        if analysis_filter is None:
            analysis_filter = sanitized_dict.keys()
        for key in analysis_filter:
            try:
                if sanitized_dict[key]['file_system_flag']:
                    logging.debug(f'Retrieving stored file {key}')
                    sanitized_dict[key].pop('file_system_flag')
                    sanitized_dict[key] = self._retrieve_binaries(sanitized_dict, key)
                else:
                    sanitized_dict[key].pop('file_system_flag')
            except (KeyError, IndexError, AttributeError, TypeError, pickle.PickleError):
                logging.error('Could not retrieve information:', exc_info=True)
        return sanitized_dict

    def _extract_binaries(self, analysis_dict, key, uid):
        tmp_dict = {}
        for analysis_key in analysis_dict[key].keys():
            if analysis_key not in FIELDS_SAVED_FROM_SANITIZATION:
                file_name = f'{get_safe_name(key)}_{get_safe_name(analysis_key)}_{uid}'
                self._store_in_sanitize_db(pickle.dumps(analysis_dict[key][analysis_key]), file_name)
                tmp_dict[analysis_key] = file_name
            else:
                tmp_dict[analysis_key] = analysis_dict[key][analysis_key]
        return tmp_dict

    def _store_in_sanitize_db(self, content: bytes, file_name: str):
        if self.sanitize_fs.exists({'filename': file_name}):
            md5_hash = md5(content).hexdigest()
            if self.sanitize_fs.exists({'md5': md5_hash}):
                return  # there is already an up to date entry -> do nothing
            for old_entry in self.sanitize_fs.find({'filename': file_name}):  # delete old entries first
                logging.debug(f'deleting old sanitize db entry of {file_name} with id {old_entry._id}')  # pylint: disable=protected-access
                self.sanitize_fs.delete(old_entry._id)  # pylint: disable=protected-access
        self.sanitize_fs.put(content, filename=file_name)

    def _retrieve_binaries(self, sanitized_dict, key):
        tmp_dict = {}
        for analysis_key in sanitized_dict[key].keys():
            if is_not_sanitized(analysis_key, sanitized_dict[key]):
                tmp_dict[analysis_key] = sanitized_dict[key][analysis_key]
            else:
                logging.debug(f'Retrieving {analysis_key}')
                tmp = self.sanitize_fs.get_last_version(sanitized_dict[key][analysis_key])
                if tmp is not None:
                    report = pickle.loads(tmp.read())
                else:
                    logging.error(f'sanitized file not found: {sanitized_dict[key][analysis_key]}')
                    report = {}
                tmp_dict[analysis_key] = report
        return tmp_dict

    def get_specific_fields_of_db_entry(self, uid, field_dict):
        return self.file_objects.find_one(uid, field_dict) or self.firmwares.find_one(uid, field_dict)

    # --- summary recreation

    def get_list_of_all_included_files(self, fo):
        if isinstance(fo, Firmware):
            fo.list_of_all_included_files = get_list_of_all_values(
                self.file_objects, '$_id', match={f'virtual_file_path.{fo.uid}': {'$exists': 'true'}})
        if fo.list_of_all_included_files is None:
            fo.list_of_all_included_files = list(self.get_set_of_all_included_files(fo))
        fo.list_of_all_included_files.sort()
        return fo.list_of_all_included_files

    def get_set_of_all_included_files(self, fo):
        '''
        return a set of all included files uids
        the set includes fo uid as well
        '''
        if fo is not None:
            files = {fo.uid}
            included_files = self.get_objects_by_uid_list(fo.files_included, analysis_filter=[])
            for item in included_files:
                files.update(self.get_set_of_all_included_files(item))
            return files
        return set()

    def get_uids_of_all_included_files(self, uid: str) -> Set[str]:
        return {
            match['_id']
            for match in self.file_objects.find({'parent_firmware_uids': uid}, {'_id': 1})
        }

    def get_summary(self, fo, selected_analysis):
        if selected_analysis not in fo.processed_analysis:
            logging.warning(f'Analysis {selected_analysis} not available on {fo.uid}')
            return None
        if 'summary' not in fo.processed_analysis[selected_analysis]:
            return None
        if not isinstance(fo, Firmware):
            return self._collect_summary(fo.list_of_all_included_files, selected_analysis)
        summary = get_all_value_combinations_of_fields(
            self.file_objects, f'$processed_analysis.{selected_analysis}.summary', '$_id',
            unwind=True, match={f'virtual_file_path.{fo.uid}': {'$exists': 'true'}})
        fo_summary = self._get_summary_of_one(fo, selected_analysis)
        self._update_summary(summary, fo_summary)
        return summary

    @staticmethod
    def _get_summary_of_one(file_object, selected_analysis):
        summary = {}
        try:
            if 'summary' in file_object.processed_analysis[selected_analysis].keys():
                for item in file_object.processed_analysis[selected_analysis]['summary']:
                    summary[item] = [file_object.uid]
        except (AttributeError, KeyError) as err:
            logging.warning(f'Could not get summary: {type(err)} {err}')
        return summary

    def _collect_summary(self, uid_list, selected_analysis):
        summary = {}
        file_objects = self.get_objects_by_uid_list(uid_list, analysis_filter=[selected_analysis])
        for fo in file_objects:
            summary = self._update_summary(summary, self._get_summary_of_one(fo, selected_analysis))
        return summary

    @staticmethod
    def _update_summary(original_dict, update_dict):
        for item in update_dict:
            if item in original_dict:
                original_dict[item].extend(update_dict[item])
            else:
                original_dict[item] = update_dict[item]
        return original_dict

    def get_firmware_number(self, query=None):
        if query is not None and isinstance(query, str):
            query = json.loads(query)
        return self.firmwares.count_documents(query or {})

    def get_file_object_number(self, query=None, zero_on_empty_query=True):
        if isinstance(query, str):
            query = json.loads(query)
        if zero_on_empty_query and query == {}:
            return 0
        return self.file_objects.count_documents(query or {})

    def set_unpacking_lock(self, uid):
        self.locks.insert_one({'uid': uid})

    def check_unpacking_lock(self, uid):
        return self.locks.count_documents({'uid': uid}) > 0

    def release_unpacking_lock(self, uid):
        self.locks.delete_one({'uid': uid})

    def drop_unpacking_locks(self):
        self.main.drop_collection('locks')

    def _collect_analysis_tags_from_children(self, uid):
        children = self._fetch_children_with_tags(uid)
        unique_tags = {}
        for child in children:
            self._collect_analysis_tags(child, unique_tags)
        return unique_tags

    def _collect_analysis_tags(self, file_object, analysis_tags):
        for name, analysis in ((n, a) for n, a in file_object.processed_analysis.items() if 'tags' in a):
            if not is_not_sanitized('tags', analysis):
                analysis = self.retrieve_analysis(file_object.processed_analysis, analysis_filter=[name, ])[name]

            for tag_type, tag in analysis['tags'].items():
                if tag_type != 'root_uid' and tag['propagate']:
                    append_unique_tag(analysis_tags, tag, name, tag_type)

    def _fetch_children_with_tags(self, uid):
        plugins_with_tag_propagation = [  # FIXME This should be inferred in a sensible way. This is not possible yet.
            'crypto_material', 'cve_lookup', 'known_vulnerabilities', 'qemu_exec', 'software_components',
            'users_and_passwords'
        ]
        uids = set()
        for plugin in plugins_with_tag_propagation:
            uids.update(
                set(
                    get_list_of_all_values(
                        self.file_objects,
                        '$_id',
                        match={
                            f'virtual_file_path.{uid}': {'$exists': 'true'},
                            f'processed_analysis.{plugin}.tags': {'$exists': 'true'}
                        }
                    )
                )
            )
        return self.get_objects_by_uid_list(uids, analysis_filter=plugins_with_tag_propagation)


def is_not_sanitized(field, analysis_result):
    # As of now, all _saved_ fields are dictionaries, so the str check ensures it's not a reference to gridFS
    return field in FIELDS_SAVED_FROM_SANITIZATION and not isinstance(analysis_result[field], str)


def append_unique_tag(unique_tags: Dict[str, dict], tag: dict, plugin_name: str, tag_type: str) -> None:
    if plugin_name in unique_tags:
        if tag_type in unique_tags[plugin_name] and tag not in unique_tags[plugin_name].values():
            unique_tags[plugin_name][f'{tag_type}-{len(unique_tags[plugin_name])}'] = tag
        else:
            unique_tags[plugin_name][tag_type] = tag
    else:
        unique_tags[plugin_name] = {tag_type: tag}<|MERGE_RESOLUTION|>--- conflicted
+++ resolved
@@ -31,17 +31,8 @@
         self.sanitize_storage = self.client[sanitize_db]
         self.sanitize_fs = gridfs.GridFS(self.sanitize_storage)
 
-<<<<<<< HEAD
     def exists(self, uid):
-        if self.is_firmware(uid):
-            return True
-        if self.is_file_object(uid):
-            return True
-        return False
-=======
-    def existence_quick_check(self, uid):
         return self.is_firmware(uid) or self.is_file_object(uid)
->>>>>>> 78865d53
 
     def is_firmware(self, uid):
         return self.firmwares.count_documents({'_id': uid}) > 0
