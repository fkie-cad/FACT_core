import logging
from typing import Dict, List, Optional, Set, Union

from sqlalchemy import distinct, func, select
from sqlalchemy.dialects.postgresql import JSONB
from sqlalchemy.orm import aliased
from sqlalchemy.orm.exc import NoResultFound
from sqlalchemy.sql import Select

from objects.file import FileObject
from objects.firmware import Firmware
from storage.db_interface_base import ReadOnlyDbInterface
from storage.entry_conversion import analysis_entry_to_dict, file_object_from_entry, firmware_from_entry
from storage.query_conversion import build_query_from_dict
from storage.schema import AnalysisEntry, FileObjectEntry, FirmwareEntry, fw_files_table, included_files_table

PLUGINS_WITH_TAG_PROPAGATION = [  # FIXME This should be inferred in a sensible way. This is not possible yet.
    'crypto_material',
    'cve_lookup',
    'known_vulnerabilities',
    'qemu_exec',
    'software_components',
    'users_and_passwords',
]
Summary = Dict[str, List[str]]


class DbInterfaceCommon(ReadOnlyDbInterface):
    def exists(self, uid: str) -> bool:
        with self.get_read_only_session() as session:
            query = select(FileObjectEntry.uid).filter(FileObjectEntry.uid == uid)
            return bool(session.execute(query).scalar())

    def is_firmware(self, uid: str) -> bool:
        with self.get_read_only_session() as session:
            query = select(FirmwareEntry.uid).filter(FirmwareEntry.uid == uid)
            return bool(session.execute(query).scalar())

    def all_uids_found_in_database(self, uid_list: List[str]) -> bool:
        if not uid_list:
            return True
        with self.get_read_only_session() as session:
            query = select(func.count(FileObjectEntry.uid)).filter(FileObjectEntry.uid.in_(uid_list))
            return session.execute(query).scalar() >= len(uid_list)

    # ===== Read / SELECT =====

    def get_object(
        self, uid: str, analysis_filter: Optional[List[str]] = None
    ) -> Optional[Union[FileObject, Firmware]]:
        if self.is_firmware(uid):
            return self.get_firmware(uid, analysis_filter=analysis_filter)
        return self.get_file_object(uid, analysis_filter=analysis_filter)

    def get_firmware(self, uid: str, analysis_filter: Optional[List[str]] = None) -> Optional[Firmware]:
        with self.get_read_only_session() as session:
            fw_entry = session.get(FirmwareEntry, uid)
            if fw_entry is None:
                return None
            return self._firmware_from_entry(fw_entry, analysis_filter=analysis_filter)

    def _firmware_from_entry(self, fw_entry: FirmwareEntry, analysis_filter: Optional[List[str]] = None) -> Firmware:
        firmware = firmware_from_entry(fw_entry, analysis_filter)
        firmware.analysis_tags = self._collect_analysis_tags_from_children(firmware.uid)
        return firmware

    def get_file_object(self, uid: str, analysis_filter: Optional[List[str]] = None) -> Optional[FileObject]:
        with self.get_read_only_session() as session:
            fo_entry = session.get(FileObjectEntry, uid)
            if fo_entry is None:
                return None
            return file_object_from_entry(fo_entry, analysis_filter=analysis_filter)

    def get_objects_by_uid_list(
        self, uid_list: List[str], analysis_filter: Optional[List[str]] = None
    ) -> List[FileObject]:
        with self.get_read_only_session() as session:
            parents_table = aliased(included_files_table, name='parents')
            children_table = aliased(included_files_table, name='children')
            query = (
                select(
                    FileObjectEntry,
                    func.array_agg(parents_table.c.child_uid),
                    func.array_agg(children_table.c.parent_uid),
                )
                .filter(FileObjectEntry.uid.in_(uid_list))
                # outer join here because objects may not have included files
                .outerjoin(parents_table, parents_table.c.parent_uid == FileObjectEntry.uid)
                .join(children_table, children_table.c.child_uid == FileObjectEntry.uid)
                .group_by(FileObjectEntry)
            )
            file_objects = [
                file_object_from_entry(fo_entry, analysis_filter, {f for f in included_files if f}, set(parents))
                for fo_entry, included_files, parents in session.execute(query)
            ]
            fw_query = select(FirmwareEntry).filter(FirmwareEntry.uid.in_(uid_list))
            firmware = [self._firmware_from_entry(fw_entry) for fw_entry in session.execute(fw_query).scalars()]
            return file_objects + firmware

    def _get_analysis_entry(self, uid: str, plugin: str) -> Optional[AnalysisEntry]:
        with self.get_read_only_session() as session:
            try:
                query = select(AnalysisEntry).filter_by(uid=uid, plugin=plugin)
                return session.execute(query).scalars().one()
            except NoResultFound:
                return None

    def get_analysis(self, uid: str, plugin: str) -> Optional[dict]:
        entry = self._get_analysis_entry(uid, plugin)
        if entry is None:
            return None
        return analysis_entry_to_dict(entry)

    # ===== included files. =====

    def get_list_of_all_included_files(self, fo: FileObject) -> Set[str]:
        if isinstance(fo, Firmware):
            return self.get_all_files_in_fw(fo.uid)
        return self.get_all_files_in_fo(fo)

    def get_all_files_in_fw(self, fw_uid: str) -> Set[str]:
        '''Get a set of UIDs of all files (recursively) contained in a firmware'''
        with self.get_read_only_session() as session:
            query = select(fw_files_table.c.file_uid).where(fw_files_table.c.root_uid == fw_uid)
            return set(session.execute(query).scalars())

    def get_all_files_in_fo(self, fo: FileObject) -> Set[str]:
        '''Get a set of UIDs of all files (recursively) contained in a file'''
        with self.get_read_only_session() as session:
            return self._get_files_in_files(session, fo.files_included).union({fo.uid, *fo.files_included})

    def _get_files_in_files(self, session, uid_set: Set[str], recursive: bool = True) -> Set[str]:
        if not uid_set:
            return set()
        query = select(FileObjectEntry).filter(FileObjectEntry.uid.in_(uid_set))
        included_files = {child.uid for fo in session.execute(query).scalars() for child in fo.included_files}
        if recursive and included_files:
            included_files.update(self._get_files_in_files(session, included_files))
        return included_files

    # ===== summary =====

    def get_complete_object_including_all_summaries(self, uid: str) -> FileObject:
        '''
        input uid
        output:
            like get_object, but includes all summaries and list of all included files set
        '''
        fo = self.get_object(uid)
        if fo is None:
            raise Exception(f'UID not found: {uid}')
        fo.list_of_all_included_files = self.get_list_of_all_included_files(fo)
        for plugin, analysis_result in fo.processed_analysis.items():
            analysis_result['summary'] = self.get_summary(fo, plugin)
        return fo

    def get_summary(self, fo: FileObject, selected_analysis: str) -> Optional[Summary]:
        if selected_analysis not in fo.processed_analysis:
            logging.warning(f'Analysis {selected_analysis} not available on {fo.uid}')
            return None
        if 'summary' not in fo.processed_analysis[selected_analysis]:
            return None
        if not isinstance(fo, Firmware):
            included_files = fo.list_of_all_included_files or self.get_list_of_all_included_files(fo)
        else:
            included_files = self.get_all_files_in_fw(fo.uid).union({fo.uid})
        return self._collect_summary_for_uid_list(included_files, selected_analysis)

    def _collect_summary_for_uid_list(self, uid_list: Union[Set[str], List[str]], plugin: str) -> Dict[str, List[str]]:
        with self.get_read_only_session() as session:
            query = select(AnalysisEntry.uid, AnalysisEntry.summary).filter(
<<<<<<< HEAD
                AnalysisEntry.plugin == plugin,
                AnalysisEntry.uid.in_(uid_list)
=======
                AnalysisEntry.plugin == plugin, AnalysisEntry.uid.in_(included_files)
>>>>>>> b1b51562
            )
            summary = {}
            for uid, summary_list in session.execute(query):  # type: str, List[str]
                for item in summary_list or []:
                    summary.setdefault(item, []).append(uid)
        return summary

    @staticmethod
    def _update_summary(original_dict: Summary, update_dict: Summary):
        for item in update_dict:
            original_dict.setdefault(item, []).extend(update_dict[item])

    @staticmethod
    def _get_summary_of_one(file_object: Optional[FileObject], selected_analysis: str) -> Summary:
        summary = {}
        if file_object is None:
            return summary
        try:
            for item in file_object.processed_analysis[selected_analysis].get('summary') or []:
                summary[item] = [file_object.uid]
        except KeyError as err:
            logging.warning(f'Could not get summary: {err}', exc_info=True)
        return summary

    # ===== tags =====

    def _collect_analysis_tags_from_children(self, uid: str) -> dict:
        unique_tags = {}
        with self.get_read_only_session() as session:
            query = (
                select(FileObjectEntry.uid, AnalysisEntry.plugin, AnalysisEntry.tags)
                .filter(FileObjectEntry.root_firmware.any(uid=uid))
                .join(AnalysisEntry, FileObjectEntry.uid == AnalysisEntry.uid)
                .filter(AnalysisEntry.tags != JSONB.NULL, AnalysisEntry.plugin.in_(PLUGINS_WITH_TAG_PROPAGATION))
            )
            for _, plugin_name, tags in session.execute(query):
                for tag_type, tag in tags.items():
                    if tag_type == 'root_uid' or not tag['propagate']:
                        continue
                    unique_tags.setdefault(plugin_name, {})
                    if tag_type in unique_tags[plugin_name] and tag not in unique_tags[plugin_name].values():
                        key = f'{tag_type}-{len(unique_tags[plugin_name])}'
                    else:
                        key = tag_type
                    unique_tags[plugin_name][key] = tag
        return unique_tags

    # ===== misc. =====

    def get_firmware_number(self, query: Optional[dict] = None) -> int:
        with self.get_read_only_session() as session:
            db_query = select(func.count(FirmwareEntry.uid))
            if query:
                db_query = build_query_from_dict(query_dict=query, query=db_query, fw_only=True)
            return session.execute(db_query).scalar()

    def get_file_object_number(self, query: dict, zero_on_empty_query: bool = True) -> int:
        if zero_on_empty_query and query == {}:
            return 0
        with self.get_read_only_session() as session:
            query = build_query_from_dict(query, query=select(func.count(distinct(FileObjectEntry.uid))))
            return session.execute(query).scalar()

    @staticmethod
    def _apply_offset_and_limit(query: Select, skip: Optional[int], limit: Optional[int]) -> Select:
        if skip:
            query = query.offset(skip)
        if limit:
            query = query.limit(limit)
        return query<|MERGE_RESOLUTION|>--- conflicted
+++ resolved
@@ -169,12 +169,7 @@
     def _collect_summary_for_uid_list(self, uid_list: Union[Set[str], List[str]], plugin: str) -> Dict[str, List[str]]:
         with self.get_read_only_session() as session:
             query = select(AnalysisEntry.uid, AnalysisEntry.summary).filter(
-<<<<<<< HEAD
-                AnalysisEntry.plugin == plugin,
-                AnalysisEntry.uid.in_(uid_list)
-=======
-                AnalysisEntry.plugin == plugin, AnalysisEntry.uid.in_(included_files)
->>>>>>> b1b51562
+                AnalysisEntry.plugin == plugin, AnalysisEntry.uid.in_(uid_list)
             )
             summary = {}
             for uid, summary_list in session.execute(query):  # type: str, List[str]
