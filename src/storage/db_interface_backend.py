--- conflicted
+++ resolved
@@ -43,13 +43,8 @@
             collection = self.firmwares
         else:
             update_dictionary.update({
-<<<<<<< HEAD
-                'parent_firmware_uids': merge_lists(old_object['parent_firmware_uids'], new_object.parent_firmware_uids),
-                'parents': merge_lists(old_object['parents'], new_object.parents)
-=======
                 'parent_firmware_uids': merge_lists(old_db_entry['parent_firmware_uids'], new_object.parent_firmware_uids),
                 'parents': merge_lists(old_db_entry['parents'], new_object.parents)
->>>>>>> 18374c9e
             })
             collection = self.file_objects
 
