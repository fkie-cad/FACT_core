--- conflicted
+++ resolved
@@ -114,8 +114,5 @@
 unpack_throttle_limit = 50
 throw_exceptions = false
 authentication = false
-<<<<<<< HEAD
 nginx = false
-=======
-intercom_poll_delay = 1.0
->>>>>>> cf612e8f
+intercom_poll_delay = 1.0