--- conflicted
+++ resolved
@@ -138,12 +138,7 @@
     args = _setup_argparser()
     _setup_logging(args.log_level, args.log_file, debug_flag=args.debug)
     welcome()
-<<<<<<< HEAD
-    distribution = check_distribution()
     none_chosen = not (args.frontend or args.db or args.backend or args.common)
-=======
-    none_chosen = not (args.frontend or args.db or args.backend)
->>>>>>> 3d5339e2
     # TODO maybe replace this with an cli argument
     skip_docker = FACT_INSTALLER_SKIP_DOCKER is not None
     # Note that the skip_docker environment variable overrides the cli argument
