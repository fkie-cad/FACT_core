from __future__ import annotations  # noqa: N999

import logging
import re
import subprocess
from pathlib import Path

import yaml
from yaml.parser import ParserError

from analysis.PluginBase import AnalysisBasePlugin, PluginInitException
from helperFunctions.fileSystem import get_src_dir


class YaraBasePlugin(AnalysisBasePlugin):
    """
    This should be the base for all YARA based analysis plugins
    """

    NAME = 'Yara_Base_Plugin'
    DESCRIPTION = 'this is a Yara plugin'
    VERSION = '0.0'
    FILE = None

    def __init__(self, view_updater=None):
        """
        recursive flag: If True recursively analyze included files
        propagate flag: If True add analysis result of child to parent object
        """
        self.signature_path = self._get_signature_file(self.FILE) if self.FILE else None
        if self.signature_path and not Path(self.signature_path).exists():
            raise PluginInitException(
                f'Signature file {self.signature_path} not found. Did you run "compile_yara_signatures.py"?',
                plugin=self,
            )
        self.SYSTEM_VERSION = self.get_yara_system_version()
        super().__init__(view_updater=view_updater)

    def get_yara_system_version(self):
        with subprocess.Popen(['yara', '--version'], stdout=subprocess.PIPE) as process:
            yara_version = process.stdout.readline().decode().strip()

        access_time = int(Path(self.signature_path).stat().st_mtime)
        return f'{yara_version}-{access_time}'

    def process_object(self, file_object):
        if self.signature_path is not None:
            compiled_flag = '-C' if Path(self.signature_path).read_bytes().startswith(b'YARA') else ''
            command = f'yara {compiled_flag} --print-meta --print-strings {self.signature_path} {file_object.file_path}'
            with subprocess.Popen(command, shell=True, stdout=subprocess.PIPE) as process:
                output = process.stdout.read().decode()
            try:
                result = self._parse_yara_output(output)
                file_object.processed_analysis[self.NAME] = result
                file_object.processed_analysis[self.NAME]['summary'] = list(result.keys())
            except (ValueError, TypeError):
                file_object.processed_analysis[self.NAME] = {'failed': 'Processing corrupted. Likely bad call to yara.'}
        else:
            file_object.processed_analysis[self.NAME] = {'failed': 'Signature path not set'}
        return file_object

    @staticmethod
    def _get_signature_file_name(plugin_path):
        return plugin_path.split('/')[-3] + '.yc'

    def _get_signature_file(self, plugin_path):
        sig_file_name = self._get_signature_file_name(plugin_path)
        return str(Path(get_src_dir()) / 'analysis/signatures' / sig_file_name)

    @staticmethod
    def _parse_yara_output(output):
        resulting_matches = {}

        match_blocks, rules = _split_output_in_rules_and_matches(output)

        matches_regex = re.compile(r'((0x[a-f0-9]*):(\$[a-zA-Z0-9_]+):\s(.+))+')
        for index, rule in enumerate(rules):
            for match in matches_regex.findall(match_blocks[index]):
                _append_match_to_result(match, resulting_matches, rule)

        return resulting_matches


def _split_output_in_rules_and_matches(output):
    split_regex = re.compile(r'\n*.*\[.*\]\s/.+\n*')
    match_blocks = split_regex.split(output)
    while '' in match_blocks:
        match_blocks.remove('')

    rule_regex = re.compile(r'(\w*)\s\[(.*)\]\s([.]{0,2}/)(.+)')
    rules = rule_regex.findall(output)

    if not len(match_blocks) == len(rules):
        raise ValueError()
    return match_blocks, rules


def _append_match_to_result(match, resulting_matches: dict[str, dict], rule):
    rule_name, meta_string, _, _ = rule
    _, offset, matched_tag, matched_string = match
    resulting_matches.setdefault(
        rule_name, {'rule': rule_name, 'matches': True, 'strings': [], 'meta': _parse_meta_data(meta_string)}
    )
    resulting_matches[rule_name]['strings'].append((int(offset, 16), matched_tag, matched_string))


def _parse_meta_data(meta_data_string):
    '''
    Will be of form 'item0=lowercaseboolean0,item1="value1",item2=value2,..'
    '''
<<<<<<< HEAD
    try:
        meta_data = yaml.safe_load(f'{{{meta_data_string.replace("=", ": ")}}}')
        assert isinstance(meta_data, dict)
        return meta_data
    except (ParserError, AssertionError):
        logging.warning(f'Malformed meta string \'{meta_data_string}\'')
        return {}
=======
    meta_data = {}
    for item in meta_data_string.split(','):
        if '=' in item:
            key, value = item.split('=', maxsplit=1)
            value = json.loads(value) if value in ['true', 'false'] else value.strip('"')
            meta_data[key] = value
        else:
            logging.warning(f"Malformed meta string '{meta_data_string}'")
    return meta_data
>>>>>>> bf96849b
<|MERGE_RESOLUTION|>--- conflicted
+++ resolved
@@ -108,22 +108,10 @@
     '''
     Will be of form 'item0=lowercaseboolean0,item1="value1",item2=value2,..'
     '''
-<<<<<<< HEAD
     try:
         meta_data = yaml.safe_load(f'{{{meta_data_string.replace("=", ": ")}}}')
         assert isinstance(meta_data, dict)
         return meta_data
     except (ParserError, AssertionError):
-        logging.warning(f'Malformed meta string \'{meta_data_string}\'')
-        return {}
-=======
-    meta_data = {}
-    for item in meta_data_string.split(','):
-        if '=' in item:
-            key, value = item.split('=', maxsplit=1)
-            value = json.loads(value) if value in ['true', 'false'] else value.strip('"')
-            meta_data[key] = value
-        else:
-            logging.warning(f"Malformed meta string '{meta_data_string}'")
-    return meta_data
->>>>>>> bf96849b
+        logging.warning(f"Malformed meta string '{meta_data_string}'")
+        return {}