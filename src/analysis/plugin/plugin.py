from __future__ import annotations

import abc
import time
from typing import final, Iterable, Optional, Type, TYPE_CHECKING, TypeVar

import semver

import pydantic
from pydantic import field_validator, ConfigDict, BaseModel

from analysis.plugin.compat import AnalysisBasePluginAdapterMixin

if TYPE_CHECKING:
    from helperFunctions.virtual_file_path import VfpDict
    import io


class Tag(BaseModel):
    """A dataclass for tags that is more convenient than dictionaries.
    The structure of the dict is defined in the docs for :py:attr:`objects.FileObject.analysis_tags`.
    """

    #: The name of the tag.
    name: str
    #: Additional information
    #: In FACT_core this is shown as tooltip
    value: str
    #: The color of the tag
    #: See :py:class:`helperFunctions.tag.TagColor`.
    color: str
    #: Whether or not the tag should be shown in parent files.
    propagate: bool = False


class AnalysisPluginV0(AnalysisBasePluginAdapterMixin, metaclass=abc.ABCMeta):
    """An abstract class that all analysis plugins must inherit from.

    Analysis plugins should not depend on FACT_core code where they mustn't.
    """

    class MetaData(BaseModel):
        """A class containing all metadata that describes the plugin"""

        model_config = ConfigDict(arbitrary_types_allowed=True)

        #: Name of the plugin
        name: str
        #: The plugins description.
        description: str
        #: Pydantic model of the object returned by :py:func:`analyse`.
        # Note that we cannot allow pydantic dataclasses because they lack the `schema` method
        Schema: Type
        #: The version of the plugin.
        #: It MUST be a `semver <https://semver.org/>`_ version.
        #: Here is a quick summary how semver relates to plugins.
        #: * MAJOR: The plugin schema changed.
        #: * MINOR: The schema didn't change but might contain more data.
        #: * PATCH: A bug was fixed e.g. a crash on some files.
        #:
        #: Note that any version change leads to rescheduling the analysis.
        #: But backwards compatible results will still be shown in the frontend.
        version: semver.Version
        #: The version of the backing analysis system.
        #: E.g. for yara plugins this would be the yara version.
        system_version: Optional[str] = None
        #: A list of all plugins that this plugin depends on
        dependencies: Iterable[str] = pydantic.Field(default_factory=list)
        #: List of mimetypes that should not be processed
        mime_blacklist: Iterable[str] = pydantic.Field(default_factory=list)
        #: List of mimetypes that should be processed
        mime_whitelist: Iterable[str] = pydantic.Field(default_factory=list)
        #: The analysis in not expected to take longer than timeout seconds on any given file
        #: and will be aborted if the timeout is reached.
        timeout: int = 300

        @field_validator('version', mode='before')
        @classmethod
        def _version_validator(cls, value):
            if isinstance(value, str):
                return semver.Version.parse(value)

            return value

    def __init__(self, metadata: MetaData):
        self.metadata: AnalysisPluginV0.MetaData = metadata

    # The type MetaData.Schema
    Schema = TypeVar('Schema', bound=BaseModel)

    @abc.abstractmethod
    def summarize(self, result: Schema) -> list[str]:
        """
        The summary is a list of categories in which the result can be grouped.
        In the FACT_core frontend if you view the analysis of a container the
        summary is used to group files included in it.

        Some examples of summaries are:

            * ``["BusyBox 1.29.3", "Linux Kernel 4.9.250", "SQLite 3.8.11.1"]`` (From the software_components plugin)
            * ``["application/zip", "text/plain"]`` (From the file_type plugin)

        Will only be called if analyze did not return None.


        :param result: The analysis as returned by :py:func:`analyze`
        """

    @abc.abstractmethod
    def analyze(
        self,
        file_handle: io.FileIO,
        virtual_file_path: VfpDict,
        analyses: dict[str, pydantic.BaseModel],
    ) -> Schema | None:
        """Analyze a file.
        May return None if nothing was found.

        :param file_handle: :py:class:`io.FileIO` instance of the file to be analyzed
        :param virtual_file_path: The virtual file paths, see :py:class:`~objects.file.FileObject`
        :param analyses: A dictionary of dependent analysis

        :return: The analysis results (if there are any).
        """

    @final
    def get_analysis(self, file_handle: io.FileIO, virtual_file_path: dict, analyses: dict[str, BaseModel]) -> dict:
        start_time = time.time()
        result = self.analyze(file_handle, virtual_file_path, analyses)

<<<<<<< HEAD
        summary: list[str] | None = None
        tags: list[Tag] | None = None
=======
        summary = None
        tags = []
>>>>>>> 9053b851
        if result is not None:
            summary = self.summarize(result)  # type: ignore[unreachable]  # this is obviously reachable
            tags = self.get_tags(result, summary)

        # The dictionary as defined in the docs for FileObject.analyses_tags
        # Misses the root uid, which must be added by the scheduler
        tags_dict = {}
        for tag in tags or []:
            tag_dict = tag.dict()
            name = tag_dict.pop('name')
            tags_dict.update({name: tag_dict})

        # FIXME update generic_view/general_information.html when all plugins use the new this class
        return {
            'analysis_date': start_time,
            'plugin_version': str(self.metadata.version),
            'system_version': self.metadata.system_version,
            'summary': summary,
            'tags': tags_dict,
            'result': result.dict() if isinstance(result, BaseModel) else None,
        }

    def get_tags(self, result: Schema, summary: list[str]) -> list[Tag]:
        """Returns a list of tags to be added to the firmware.

        :param result: The result of the analysis as returned by :py:func:`analyze`.
        :param summary: The summary of the analysis as returned by :py:func:`summarize`.

        :return: A list of tags.
        """
        del result, summary
        return []<|MERGE_RESOLUTION|>--- conflicted
+++ resolved
@@ -128,13 +128,8 @@
         start_time = time.time()
         result = self.analyze(file_handle, virtual_file_path, analyses)
 
-<<<<<<< HEAD
         summary: list[str] | None = None
-        tags: list[Tag] | None = None
-=======
-        summary = None
-        tags = []
->>>>>>> 9053b851
+        tags: list[Tag] = []
         if result is not None:
             summary = self.summarize(result)  # type: ignore[unreachable]  # this is obviously reachable
             tags = self.get_tags(result, summary)
