import json
import logging
import subprocess
from pathlib import Path
<<<<<<< HEAD
from subprocess import PIPE, STDOUT

from common_helper_encoder import ReportEncoder
=======
from subprocess import CalledProcessError

from common_helper_encoder import ReportEncoder
from docker.errors import DockerException
from docker.types import Mount
>>>>>>> e1851bd7

from helperFunctions.docker import run_docker_container
from helperFunctions.object_conversion import create_meta_dict
from objects.firmware import Firmware


def build_pdf_report(firmware: Firmware, folder: Path) -> Path:
    '''
    Creates a pdf report for the given firmware by calling the fact_pdf_report docker container.

    .. admonition:: About the pdf report

        The pdf report tool is based on the jinja2 templating engine and renders a
        latex file that is build into a one page overview of the analysis results.
        For all technical details refer to the
        `implementation <https://github.com/fkie-cad/fact_pdf_report>`_.

    :param firmware: The firmware to generate the pdf report for
    :param folder: An empty folder in which to generate the resulting pdf in
    :return: The path to the generated pdf file inside the given folder
    '''
    _initialize_subfolder(folder, firmware)

<<<<<<< HEAD
    docker_p = subprocess.run(
        f'docker run -m 512m -v {folder}:/tmp/interface --rm fkiecad/fact_pdf_report',
        shell=True,
        stdout=PIPE,
        stderr=STDOUT,
        text=True,
    )

    if docker_p.returncode != 0:
        logging.error('Failed to execute pdf generator with code {}:\n{}'.format(docker_p.returncode, docker_p.stdout))
=======
    try:
        result = run_docker_container(
            'fkiecad/fact_pdf_report',
            combine_stderr_stdout=True,
            mem_limit='512m',
            mounts=[
                Mount('/tmp/interface/', str(folder), type='bind'),
            ],
        )
    except (DockerException, TimeoutError):
        logging.error('Failed to execute pdf generator.')
        raise RuntimeError('Could not create PDF report')

    try:
        result.check_returncode()
    except CalledProcessError as err:
        logging.error(f'Failed to execute pdf generator with code {err.returncode}:\n{result.stdout}')
>>>>>>> e1851bd7
        raise RuntimeError('Could not create PDF report')

    pdf_path = _find_pdf(folder)

    return pdf_path


def _initialize_subfolder(folder: Path, firmware: Firmware) -> None:
    for subpath in ['data', 'pdf']:
        (folder / subpath).mkdir(parents=True, exist_ok=True)

    (folder / 'data' / 'meta.json').write_text(
        json.dumps(create_meta_dict(firmware), cls=ReportEncoder)
    )
    (folder / 'data' / 'analysis.json').write_text(
        json.dumps(firmware.processed_analysis, cls=ReportEncoder)
    )


def _find_pdf(folder: Path) -> Path:
    pdf_path = None
    for file_path in (folder / 'pdf').rglob('*.pdf'):
        if pdf_path:
            logging.warning('Indistinct pdf name. Found: {}'.format(file_path.name))
        pdf_path = file_path
    return pdf_path<|MERGE_RESOLUTION|>--- conflicted
+++ resolved
@@ -1,18 +1,11 @@
 import json
 import logging
-import subprocess
 from pathlib import Path
-<<<<<<< HEAD
-from subprocess import PIPE, STDOUT
-
-from common_helper_encoder import ReportEncoder
-=======
 from subprocess import CalledProcessError
 
 from common_helper_encoder import ReportEncoder
 from docker.errors import DockerException
 from docker.types import Mount
->>>>>>> e1851bd7
 
 from helperFunctions.docker import run_docker_container
 from helperFunctions.object_conversion import create_meta_dict
@@ -36,18 +29,6 @@
     '''
     _initialize_subfolder(folder, firmware)
 
-<<<<<<< HEAD
-    docker_p = subprocess.run(
-        f'docker run -m 512m -v {folder}:/tmp/interface --rm fkiecad/fact_pdf_report',
-        shell=True,
-        stdout=PIPE,
-        stderr=STDOUT,
-        text=True,
-    )
-
-    if docker_p.returncode != 0:
-        logging.error('Failed to execute pdf generator with code {}:\n{}'.format(docker_p.returncode, docker_p.stdout))
-=======
     try:
         result = run_docker_container(
             'fkiecad/fact_pdf_report',
@@ -65,7 +46,6 @@
         result.check_returncode()
     except CalledProcessError as err:
         logging.error(f'Failed to execute pdf generator with code {err.returncode}:\n{result.stdout}')
->>>>>>> e1851bd7
         raise RuntimeError('Could not create PDF report')
 
     pdf_path = _find_pdf(folder)
