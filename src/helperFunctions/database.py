--- conflicted
+++ resolved
@@ -1,47 +1,13 @@
 from __future__ import annotations
 
 from contextlib import contextmanager
-<<<<<<< HEAD
-from typing import Generic, TypeVar, Iterator
-=======
-from typing import ContextManager, TypeVar
->>>>>>> 69e43f2f
+from typing import Iterator, TypeVar
 
 from storage.db_interface_base import ReadOnlyDbInterface
 
 DatabaseInterface = TypeVar('DatabaseInterface', bound=ReadOnlyDbInterface)
 
 
-<<<<<<< HEAD
-# FIXME this class does nothing and can be removed
-class ConnectTo(Generic[DatabaseInterface]):
-    """
-    Open a database connection using the interface passed to the constructor. Intended to be used as a context manager.
-
-    :param connected_interface: A database interface from the `storage` module (e.g. `FrontEndDbInterface`)
-
-    :Example:
-
-        .. code-block:: python
-
-           with ConnectTo(FrontEndDbInterface) as connection:
-                query = connection.firmwares.find({})
-    """
-
-    def __init__(self, connected_interface: type[DatabaseInterface]):
-        self.interface = connected_interface
-        self.connection: DatabaseInterface | None = None
-
-    def __enter__(self) -> DatabaseInterface:
-        self.connection = self.interface()
-        return self.connection
-
-    def __exit__(self, *args):
-        pass
-
-
-=======
->>>>>>> 69e43f2f
 @contextmanager
 def get_shared_session(database: DatabaseInterface) -> Iterator[DatabaseInterface]:
     with database.get_read_only_session():
