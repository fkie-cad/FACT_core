--- conflicted
+++ resolved
@@ -3,19 +3,12 @@
 import logging
 import os
 import traceback
-<<<<<<< HEAD
+from collections.abc import Callable
 from concurrent.futures import ThreadPoolExecutor
 from contextlib import suppress
 from multiprocessing import Pipe, Process
 from signal import SIGTERM
 from threading import Thread
-from typing import Callable, List, Optional, Tuple
-=======
-from collections.abc import Callable
-from contextlib import suppress
-from multiprocessing import Pipe, Process
-from signal import SIGKILL, SIGTERM
->>>>>>> 393d48bb
 
 import psutil
 
