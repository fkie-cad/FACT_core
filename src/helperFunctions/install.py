import configparser
import logging
import os
import shlex
import shutil
import subprocess
import sys
from pathlib import Path
from subprocess import PIPE, CalledProcessError
from typing import List, Tuple, Union

import distro
from common_helper_process import execute_shell_command_get_return_code


class InstallationError(Exception):
    '''
    Class representing all expected errors that happen during installation, such as timeouts on remote hosts.
    '''


class OperateInDirectory:
    '''
    Context manager allowing to execute a number of commands in a given directory. On exit, the working directory is
    changed back to its previous value.

    :param target_directory: Directory path to use as working directory.
    :param remove: Optional boolean to indicate if `target_directory` should be removed on exit.
    '''
    def __init__(self, target_directory: Union[str, Path], remove: bool = False):
        self._current_working_dir = None
        self._target_directory = str(target_directory)
        self._remove = remove

    def __enter__(self):
        self._current_working_dir = os.getcwd()
        os.chdir(self._target_directory)

    def __exit__(self, *args):
        os.chdir(self._current_working_dir)
        if self._remove:
            remove_folder(self._target_directory)


def remove_folder(folder_name: str):
    '''
    Python equivalent to `rm -rf`. Remove a directory an all included files. If administrative rights are necessary,
    this effectively falls back to `sudo rm -rf`.

    :param folder_name: Path to directory to remove.
    '''
    try:
        shutil.rmtree(folder_name)
    except PermissionError:
        logging.debug('Falling back on root permission for deleting {}'.format(folder_name))
        execute_shell_command_get_return_code('sudo rm -rf {}'.format(folder_name))
    except Exception as exception:
        raise InstallationError(exception) from None


def log_current_packages(packages: Tuple[str], install: bool = True):
    '''
    Log which packages are installed or removed.

    :param packages: List of packages that are affected.
    :param install: Identifier to distinguish installation from removal.
    '''
    action = 'Installing' if install else 'Removing'
    logging.info('{} {}'.format(action, ' '.join(packages)))


def _run_shell_command_raise_on_return_code(command: str, error: str, add_output_on_error=False) -> str:  # pylint: disable=invalid-name
    output, return_code = execute_shell_command_get_return_code(command)
    if return_code != 0:
        if add_output_on_error:
            error = '{}\n{}'.format(error, output)
        raise InstallationError(error)
    return output


def dnf_update_sources():
    '''
    Update package lists on Fedora / RedHat / Cent systems.
    '''
    return _run_shell_command_raise_on_return_code('sudo dnf update -y', 'Unable to update')


def dnf_install_packages(*packages: str):
    '''
    Install packages on Fedora / RedHat / Cent systems.

    :param packages: Iterable containing packages to install.
    '''
    log_current_packages(packages)
    return _run_shell_command_raise_on_return_code('sudo dnf install -y {}'.format(' '.join(packages)), 'Error in installation of package(s) {}'.format(' '.join(packages)), True)


def dnf_remove_packages(*packages: str):
    '''
    Remove packages from Fedora / RedHat / Cent systems.

    :param packages: Iterable containing packages to remove.
    '''
    log_current_packages(packages, install=False)
    return _run_shell_command_raise_on_return_code('sudo dnf remove -y {}'.format(' '.join(packages)), 'Error in removal of package(s) {}'.format(' '.join(packages)), True)


def apt_update_sources():
    '''
    Update package lists on Ubuntu / Debian / Mint / Kali systems.
    '''
    return _run_shell_command_raise_on_return_code('sudo apt-get update', 'Unable to update repository sources. Check network.')


def apt_install_packages(*packages: str):
    '''
    Install packages on Ubuntu / Debian / Mint / Kali systems.

    :param packages: Iterable containing packages to install.
    '''
    log_current_packages(packages)
    return _run_shell_command_raise_on_return_code('sudo apt-get install -y {}'.format(' '.join(packages)), 'Error in installation of package(s) {}'.format(' '.join(packages)), True)


def apt_remove_packages(*packages: str):
    '''
    Remove packages from Ubuntu / Debian / Mint / Kali systems.

    :param packages: Iterable containing packages to remove.
    '''
    log_current_packages(packages, install=False)
    return _run_shell_command_raise_on_return_code('sudo apt-get remove -y {}'.format(' '.join(packages)), 'Error in removal of package(s) {}'.format(' '.join(packages)), True)


def check_if_command_in_path(command: str) -> bool:
    '''
    Check if a given command is executable on the current system, i.e. found in systems PATH.
    Useful to find out if a program is already installed.

    :param command: Command to check.
    '''
    _, return_code = execute_shell_command_get_return_code('command -v {}'.format(command))
    if return_code != 0:
        return False
    return True


def install_github_project(project_path: str, commands: List[str]):
    '''
    Install github project by cloning it, running a set of commands and removing the cloned files afterwards.

    :param project_path: Github path to project. For FACT this is 'fkie-cad/FACT_core'.
    :param commands: List of commands to run after cloning to install project.

    :Example:

        .. code-block:: python

            install_github_project(
                'ghusername/c-style-project',
                ['./configure', 'make', 'sudo make install']
            )
    '''
    log_current_packages((project_path, ))
    folder_name = Path(project_path).name
    _checkout_github_project(project_path, folder_name)

    with OperateInDirectory(folder_name, remove=True):
        error = None
        for command in commands:
            output, return_code = execute_shell_command_get_return_code(command)
            if return_code != 0:
                error = 'Error while processing github project {}!\n{}'.format(project_path, output)
                break

    if error:
        raise InstallationError(error)


def _checkout_github_project(github_path: str, folder_name: str):
    clone_url = 'https://www.github.com/{}'.format(github_path)
    _, return_code = execute_shell_command_get_return_code('git clone {}'.format(clone_url))
    if return_code != 0:
        raise InstallationError('Cloning from github failed for project {}\n {}'.format(github_path, clone_url))
    if not Path('.', folder_name).exists():
        raise InstallationError('Repository creation failed on folder {}\n {}'.format(folder_name, clone_url))


def load_main_config() -> configparser.ConfigParser:
    '''
    Create config object from main.cfg in src/config folder.

    :return: config object.
    '''
    config = configparser.ConfigParser()
    config_path = Path(Path(__file__).parent.parent, 'config', 'main.cfg')
    if not config_path.is_file():
        raise InstallationError('Could not load config at path {}'.format(config_path))
    config.read(str(config_path))
    return config


def run_cmd_with_logging(cmd: str, raise_error=True, shell=False, **kwargs):
    '''
    Runs `cmd` with subprocess.run, logs the command it executes and logs
    stderr on non-zero returncode.
    All keyword arguments are execpt `raise_error` passed to subprocess.run.

    :param raise_error: Whether or not an error should be raised when `cmd` fails
<<<<<<< HEAD
    '''
    logging.debug(f'Running: {cmd}')
=======
    """
    logging.info(f'Running: {cmd}')
>>>>>>> 7203dd8c
    try:
        cmd_ = cmd if shell else shlex.split(cmd)
        subprocess.run(cmd_, stdout=PIPE, stderr=PIPE, encoding='UTF-8', shell=shell, check=True, **kwargs)
    except CalledProcessError as err:
        # pylint:disable=no-else-raise
        if raise_error:
<<<<<<< HEAD
            logging.error(f'Failed to run {err.cmd}:\n{err.stderr}')
            raise err
        else:
            logging.debug(f'Failed to run {err.cmd} (ignoring):\n{err.stderr}\n')


def check_distribution():
    '''
    Check if the distribution is supported by the installer.

    :return: The codename of the distribution
    '''
    bionic_code_names = ['bionic', 'tara', 'tessa', 'tina', 'disco']
    debian_code_names = ['buster', 'stretch', 'kali-rolling']
    focal_code_names = ['focal', 'ulyana', 'ulyssa', 'uma']

    codename = distro.codename().lower()
    if codename in bionic_code_names:
        logging.debug('Ubuntu 18.04 detected')
        return 'bionic'
    if codename in focal_code_names:
        logging.debug('Ubuntu 20.04 detected')
        return 'focal'
    if codename in debian_code_names:
        logging.debug('Debian/Kali detected')
        return 'debian'
    if distro.id() == 'fedora':
        logging.debug('Fedora detected')
        return 'fedora'
    sys.exit('Your Distribution ({} {}) is not supported. FACT Installer requires Ubuntu 18.04, 20.04 or compatible!'.format(distro.id(), distro.version()))
=======
            logging.error(f'Failed to run {cmd}:\n{err.stderr}')
            raise err
        else:
            logging.debug(f'Failed to run {cmd} (ignoring):\n{err.stderr}\n')


def install_pip_packages(package_file: Path):
    '''
    Install or upgrade python packages from file `package_file` using pip. Does not raise an error if the installation
    fails because the package is already installed through the system's package manager. The package file should
    have one package per line (empty lines and comments are allowed).

    :param package_file: The path to the package file.
    '''
    for package in read_package_list_from_file(package_file):
        try:
            run_cmd_with_logging(f'sudo -EH pip3 install -U {package}')
        except CalledProcessError as error:
            # don't fail if a package is already installed using apt and can't be upgraded
            if 'distutils installed' in error.stderr:
                continue
            raise
>>>>>>> 7203dd8c


def read_package_list_from_file(path: Path):
    '''
    Reads the file at `path` into a list.
    Each line in the file should be either a comment (starts with #) or a
    package name.
    There may not be multiple packages in one line.

    :param path: The path to the file.
    :return: A list of package names contained in the file.
    '''
    packages = []
    for line_ in path.read_text().splitlines():
        line = line_.strip(' \t')
        # Skip comments and empty lines
        if line.startswith('#') or len(line) == 0:
            continue
        packages.append(line)

    return packages<|MERGE_RESOLUTION|>--- conflicted
+++ resolved
@@ -207,24 +207,18 @@
     All keyword arguments are execpt `raise_error` passed to subprocess.run.
 
     :param raise_error: Whether or not an error should be raised when `cmd` fails
-<<<<<<< HEAD
     '''
     logging.debug(f'Running: {cmd}')
-=======
-    """
-    logging.info(f'Running: {cmd}')
->>>>>>> 7203dd8c
     try:
         cmd_ = cmd if shell else shlex.split(cmd)
         subprocess.run(cmd_, stdout=PIPE, stderr=PIPE, encoding='UTF-8', shell=shell, check=True, **kwargs)
     except CalledProcessError as err:
         # pylint:disable=no-else-raise
         if raise_error:
-<<<<<<< HEAD
-            logging.error(f'Failed to run {err.cmd}:\n{err.stderr}')
+            logging.error(f'Failed to run {cmd}:\n{err.stderr}')
             raise err
         else:
-            logging.debug(f'Failed to run {err.cmd} (ignoring):\n{err.stderr}\n')
+            logging.debug(f'Failed to run {cmd} (ignoring):\n{err.stderr}\n')
 
 
 def check_distribution():
@@ -251,11 +245,6 @@
         logging.debug('Fedora detected')
         return 'fedora'
     sys.exit('Your Distribution ({} {}) is not supported. FACT Installer requires Ubuntu 18.04, 20.04 or compatible!'.format(distro.id(), distro.version()))
-=======
-            logging.error(f'Failed to run {cmd}:\n{err.stderr}')
-            raise err
-        else:
-            logging.debug(f'Failed to run {cmd} (ignoring):\n{err.stderr}\n')
 
 
 def install_pip_packages(package_file: Path):
@@ -274,7 +263,6 @@
             if 'distutils installed' in error.stderr:
                 continue
             raise
->>>>>>> 7203dd8c
 
 
 def read_package_list_from_file(path: Path):
