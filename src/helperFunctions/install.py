--- conflicted
+++ resolved
@@ -4,10 +4,7 @@
 import shlex
 import shutil
 import subprocess
-<<<<<<< HEAD
 import sys
-=======
->>>>>>> 6502430e
 from pathlib import Path
 from subprocess import PIPE, CalledProcessError
 from typing import List, Tuple, Union
@@ -216,19 +213,18 @@
 
 
 def run_cmd_with_logging(cmd: str, raise_error=True, shell=False, **kwargs):
-<<<<<<< HEAD
     '''
     Runs `cmd` with subprocess.run, logs the command it executes and logs
     stderr on non-zero returncode.
-    All keyword arguments are passed to subprocess.run.
+    All keyword arguments are execpt `raise_error` passed to subprocess.run.
+
+    :param raise_error: Whether or not an error should be raised when `cmd` fails
     '''
     logging.info(f'Running: {cmd}')
     try:
-        # Split with shlex to have shell commands work as intendet
         cmd_ = cmd if shell else shlex.split(cmd)
         subprocess.run(cmd_, stdout=PIPE, stderr=PIPE, encoding='UTF-8', shell=shell, check=True, **kwargs)
     except CalledProcessError as err:
-        # pylint fails to understand this code properly
         # pylint:disable=no-else-raise
         if raise_error:
             logging.error(f'Failed to run {err.cmd}:\n{err.stderr}')
@@ -261,25 +257,6 @@
         logging.debug('Fedora detected')
         return 'fedora'
     sys.exit('Your Distribution ({} {}) is not supported. FACT Installer requires Ubuntu 18.04, 20.04 or compatible!'.format(distro.id(), distro.version()))
-=======
-    """
-    Runs `cmd` with subprocess.run, logs the command it executes and logs
-    stderr on non-zero returncode.
-    All keyword arguments are execpt `raise_error` passed to subprocess.run.
-
-    :param raise_error: Whether or not an error should be raised when `cmd` fails
-    """
-    logging.info(f"Running: {cmd}")
-    try:
-        cmd_ = cmd if shell else shlex.split(cmd)
-        subprocess.run(cmd_, stdout=PIPE, stderr=PIPE, encoding='UTF-8', shell=shell, check=True, **kwargs)
-    except CalledProcessError as err:
-        # pylint:disable=no-else-raise
-        if raise_error:
-            logging.error(f"Failed to run {err.cmd}:\n{err.stderr}")
-            raise err
-        else:
-            logging.debug(f"Failed to run {err.cmd} (ignoring):\n{err.stderr}\n")
 
 
 def read_package_list_from_file(path: Path):
@@ -300,5 +277,4 @@
             continue
         packages.append(line)
 
-    return packages
->>>>>>> 6502430e
+    return packages