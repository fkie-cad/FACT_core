from typing import Dict, List


def split_virtual_path(virtual_path: str) -> List[str]:
    return [element for element in virtual_path.split('|') if element]


def join_virtual_path(*elements: str) -> str:
    return '|'.join(elements)


def get_base_of_virtual_path(virtual_path: str) -> str:
<<<<<<< HEAD
    return '|'.join(virtual_path.split('|')[:-1])


def get_top_of_virtual_path(virtual_path: str) -> str:
    return virtual_path.split('|')[-1]


def merge_vfp_lists(old_vfp_list, new_vfp_list):
    '''
    virtual file paths (VFPs) with the same base are updated and should be replaced
    VFPs with different bases correspond to different archives in the firmware and should be kept
    '''
    old_vfp_by_base = _split_vfp_list_by_base(old_vfp_list)
    new_vfp_by_base = _split_vfp_list_by_base(new_vfp_list)
    for base in new_vfp_by_base:
        old_vfp_by_base[base] = new_vfp_by_base[base]
    return [vfp for vfp_list in old_vfp_by_base.values() for vfp in vfp_list]


def _split_vfp_list_by_base(vfp_list: List[str]) -> Dict[str, List[str]]:
    '''
    for virtual file path (VFP) list ['uid|/dir/file', 'uid|/file2', 'uid|other_uid|/file3']
    the result would be {'uid': ['uid|/dir/file', 'uid|/file2'], 'uid|other_uid': ['uid|other_uid|/file3']}
    '''
    vfp_list_by_base = {}
    for path in vfp_list:
        vfp_list_by_base.setdefault(get_base_of_virtual_path(path), []).append(path)
    return vfp_list_by_base
=======
    return join_virtual_path(*split_virtual_path(virtual_path)[:-1])


def get_top_of_virtual_path(virtual_path: str) -> str:
    return split_virtual_path(virtual_path)[-1] if virtual_path else ''
>>>>>>> bc00f340
<|MERGE_RESOLUTION|>--- conflicted
+++ resolved
@@ -10,12 +10,11 @@
 
 
 def get_base_of_virtual_path(virtual_path: str) -> str:
-<<<<<<< HEAD
-    return '|'.join(virtual_path.split('|')[:-1])
+    return join_virtual_path(*split_virtual_path(virtual_path)[:-1])
 
 
 def get_top_of_virtual_path(virtual_path: str) -> str:
-    return virtual_path.split('|')[-1]
+    return split_virtual_path(virtual_path)[-1] if virtual_path else ''
 
 
 def merge_vfp_lists(old_vfp_list, new_vfp_list):
@@ -38,11 +37,4 @@
     vfp_list_by_base = {}
     for path in vfp_list:
         vfp_list_by_base.setdefault(get_base_of_virtual_path(path), []).append(path)
-    return vfp_list_by_base
-=======
-    return join_virtual_path(*split_virtual_path(virtual_path)[:-1])
-
-
-def get_top_of_virtual_path(virtual_path: str) -> str:
-    return split_virtual_path(virtual_path)[-1] if virtual_path else ''
->>>>>>> bc00f340
+    return vfp_list_by_base