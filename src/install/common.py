import logging
from contextlib import suppress
from pathlib import Path

from common_helper_process import execute_shell_command_get_return_code

from helperFunctions.install import (
    InstallationError, OperateInDirectory, apt_install_packages, apt_remove_packages, apt_update_sources,
    dnf_install_packages, dnf_remove_packages, dnf_update_sources, install_github_project, pip3_install_packages
)

BIN_DIR = Path(__file__).parent.parent / 'bin'


def install_pip(python_command):
    logging.info('Installing {} pip'.format(python_command))
    for command in ['wget https://bootstrap.pypa.io/get-pip.py', 'sudo -EH {} get-pip.py'.format(python_command), 'rm get-pip.py']:
        output, return_code = execute_shell_command_get_return_code(command)
        if return_code != 0:
            raise InstallationError('Error in pip installation for {}:\n{}'.format(python_command, output))


def main(distribution):  # pylint: disable=too-many-statements

    _update_package_sources(distribution)

    _, is_repository = execute_shell_command_get_return_code('git status')
    if is_repository == 0:
        # update submodules
        git_output, git_code = execute_shell_command_get_return_code('(cd ../../ && git submodule foreach "git pull")')
        if git_code != 0:
            raise InstallationError('Failed to update submodules\n{}'.format(git_output))
    else:
        logging.warning('FACT is not set up using git. Note that *adding submodules* won\'t work!!')

    # make bin dir
    BIN_DIR.mkdir(exist_ok=True)

    # install python3 and general build stuff
    if distribution == 'fedora':
        dnf_install_packages('python3', 'python3-devel', 'automake', 'autoconf', 'libtool', 'git', 'unzip')
        # build-essential not available on fedora, getting equivalent
        dnf_install_packages('gcc', 'gcc-c++', 'make', 'kernel-devel')
    else:
        apt_install_packages('python3', 'python3-dev', 'build-essential', 'automake', 'autoconf', 'libtool', 'git', 'unzip')
        pip3_install_packages('testresources')

    # get a bug free recent pip version
    if distribution == 'fedora':
        dnf_remove_packages('python3-pip', 'python3-setuptools', 'python3-wheel')
    else:
        apt_remove_packages('python3-pip', 'python3-setuptools', 'python3-wheel')

    install_pip('python3')
    pip3_install_packages('setuptools')

    # install general python dependencies
    if distribution == 'fedora':
        dnf_install_packages('file-devel')
        dnf_install_packages('libffi-devel')
        dnf_install_packages('python3-tlsh')
        dnf_install_packages('python3-ssdeep')
    else:
        apt_install_packages('libmagic-dev')
        apt_install_packages('libfuzzy-dev')
        apt_install_packages('python3-tlsh')
        pip3_install_packages('ssdeep')

    pip3_install_packages('git+https://github.com/fkie-cad/fact_helper_file.git')
    pip3_install_packages('psutil')
<<<<<<< HEAD
    pip3_install_packages('pytest', 'pytest-cov', 'pylint', 'python-magic', 'xmltodict', 'yara-python==3.7.0', 'appdirs')
=======
    pip3_install_packages('pytest==6.1.2', 'pytest-cov', 'pylint', 'python-magic', 'xmltodict', 'yara-python==3.7.0', 'appdirs', 'flaky')
>>>>>>> 66f14ca1

    pip3_install_packages('lief==0.10.1')  # FIXME: unpin version when install bug is fixed

    pip3_install_packages('requests')

    # install python MongoDB bindings
    pip3_install_packages('pymongo', 'pyyaml')

    # VarietyJS (is executed by update_statistic.py)
    if (BIN_DIR / 'spec').exists():
        logging.warning('variety spec not overwritten')
    else:
        install_github_project('variety/variety', ['git checkout 2f4d815', 'mv -f variety.js ../../bin', 'mv -f spec ../../bin'])

    #  installing common code modules
    pip3_install_packages('hurry.filesize')
    pip3_install_packages('git+https://github.com/fkie-cad/common_helper_files.git')
    pip3_install_packages('git+https://github.com/fkie-cad/common_helper_mongo.git')
    pip3_install_packages('git+https://github.com/mass-project/common_helper_encoder.git')
    pip3_install_packages('git+https://github.com/fkie-cad/common_helper_filter.git')
    pip3_install_packages('git+https://github.com/fkie-cad/common_helper_process.git')

    with OperateInDirectory('../../'):
        with suppress(FileNotFoundError):
            Path('start_all_installed_fact_components').unlink()
        Path('start_all_installed_fact_components').symlink_to('src/start_fact.py')

    return 0


def _update_package_sources(distribution):
    logging.info('Updating system')
    if distribution == 'fedora':
        dnf_update_sources()
    else:
        apt_install_packages('apt-transport-https')
        apt_update_sources()<|MERGE_RESOLUTION|>--- conflicted
+++ resolved
@@ -67,12 +67,7 @@
         pip3_install_packages('ssdeep')
 
     pip3_install_packages('git+https://github.com/fkie-cad/fact_helper_file.git')
-    pip3_install_packages('psutil')
-<<<<<<< HEAD
-    pip3_install_packages('pytest', 'pytest-cov', 'pylint', 'python-magic', 'xmltodict', 'yara-python==3.7.0', 'appdirs')
-=======
-    pip3_install_packages('pytest==6.1.2', 'pytest-cov', 'pylint', 'python-magic', 'xmltodict', 'yara-python==3.7.0', 'appdirs', 'flaky')
->>>>>>> 66f14ca1
+    pip3_install_packages('psutil', 'pytest', 'pytest-cov', 'pylint', 'python-magic', 'xmltodict', 'yara-python==3.7.0', 'appdirs', 'flaky')
 
     pip3_install_packages('lief==0.10.1')  # FIXME: unpin version when install bug is fixed
 
