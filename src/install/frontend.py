--- conflicted
+++ resolved
@@ -78,60 +78,6 @@
     ], error='configuring nginx')
 
 
-<<<<<<< HEAD
-def _install_css_and_js_files():
-    with OperateInDirectory(INSTALL_DIR.parent / 'web_interface/static'):
-        os.makedirs('web_css', exist_ok=True)
-        os.makedirs('web_js', exist_ok=True)
-
-        wget_static_web_content('https://github.com/vakata/jstree/zipball/3.3.9', '.', ['unzip 3.3.9', 'rm 3.3.9', 'rm -rf ./web_js/jstree/vakata*', 'mv vakata* web_js/jstree'], 'jstree')
-        wget_static_web_content('https://ajax.googleapis.com/ajax/libs/angularjs/1.4.8/angular.min.js', '.', [], 'angularJS')
-        wget_static_web_content('https://github.com/chartjs/Chart.js/releases/download/v2.3.0/Chart.js', '.', [], 'charts.js')
-
-        _build_highlight_js()
-
-        for css_url in [
-            'https://stackpath.bootstrapcdn.com/bootstrap/4.3.1/css/bootstrap.min.css',
-            'https://cdnjs.cloudflare.com/ajax/libs/bootstrap-datepicker/1.8.0/css/bootstrap-datepicker.standalone.css',
-            'https://unpkg.com/vis-network@8.5.6/styles/vis-network.min.css',
-            'https://cdn.jsdelivr.net/npm/diff2html/bundles/css/diff2html.min.css',
-            'https://cdn.jsdelivr.net/npm/bootstrap-select@1.13.14/dist/css/bootstrap-select.min.css',
-        ]:
-            wget_static_web_content(css_url, 'web_css', [])
-
-        for js_url in [
-            'https://cdnjs.cloudflare.com/ajax/libs/jquery/1.12.1/jquery.min.js',
-            'https://cdnjs.cloudflare.com/ajax/libs/popper.js/1.14.7/umd/popper.min.js',
-            'https://stackpath.bootstrapcdn.com/bootstrap/4.3.1/js/bootstrap.min.js',
-            'https://cdnjs.cloudflare.com/ajax/libs/bootstrap-datepicker/1.8.0/js/bootstrap-datepicker.js',
-            'https://raw.githubusercontent.com/moment/moment/develop/moment.js',
-            'https://unpkg.com/vis-network@8.5.6/standalone/umd/vis-network.min.js',
-            'https://cdn.jsdelivr.net/npm/diff2html/bundles/js/diff2html-ui.min.js',
-            'https://cdn.jsdelivr.net/npm/bootstrap-select@1.13.14/dist/js/bootstrap-select.min.js',
-        ]:
-            wget_static_web_content(js_url, 'web_js', [])
-
-        if not Path('web_css/fontawesome').exists():
-            wget_static_web_content(
-                'https://use.fontawesome.com/releases/v5.13.0/fontawesome-free-5.13.0-web.zip',
-                '.',
-                [
-                    'unzip fontawesome-free-5.13.0-web.zip',
-                    'rm fontawesome-free-5.13.0-web.zip',
-                    'mv fontawesome-free-5.13.0-web web_css/fontawesome'
-                ]
-            )
-
-        if not Path('jstree-bootstrap-theme-1.0.2').exists():
-            wget_static_web_content(
-                'https://github.com/orangehill/jstree-bootstrap-theme/archive/refs/tags/1.0.2.zip',
-                '.',
-                ['unzip 1.0.2.zip', 'rm 1.0.2.zip']
-            )
-
-
-=======
->>>>>>> 69f605ea
 def _install_docker_images(radare):
     if radare:
         logging.info('Initializing docker container for radare')
