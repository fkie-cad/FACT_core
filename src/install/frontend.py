--- conflicted
+++ resolved
@@ -151,24 +151,6 @@
         run_cmd_with_logging(f'cp -rL {ICON_THEME_INSTALL_PATH / source} {MIME_ICON_DIR / target}')
 
 
-<<<<<<< HEAD
-def _init_hasura():
-    with OperateInDirectory(INSTALL_DIR.parent / 'storage' / 'graphql' / 'hasura'):
-        run_cmd_with_logging('docker compose up -d', env=get_env())
-        run_cmd_with_logging('python3 init_hasura.py')
-
-
-def main(skip_docker, radare, nginx, distribution, skip_hasura):
-=======
-def _node_version_is_up_to_date(nodejs_version: str) -> bool:
-    try:
-        proc = subprocess.run(split('./nodeenv/bin/node --version'), capture_output=True, text=True, check=True)
-        installed_version = proc.stdout.strip().lstrip('v')
-        return installed_version == nodejs_version
-    except (subprocess.CalledProcessError, OSError):  # venv dir exists but node is not installed correctly
-        return False
-
-
 def _install_nodejs(nodejs_version: str = '22'):
     latest_version = _find_latest_node_version(nodejs_version)
     with OperateInDirectory(STATIC_WEB_DIR):
@@ -194,8 +176,22 @@
     return str(max(available_versions))
 
 
-def main(skip_docker, radare, nginx, distribution):
->>>>>>> 73ff6472
+def _node_version_is_up_to_date(nodejs_version: str) -> bool:
+    try:
+        proc = subprocess.run(split('./nodeenv/bin/node --version'), capture_output=True, text=True, check=True)
+        installed_version = proc.stdout.strip().lstrip('v')
+        return installed_version == nodejs_version
+    except (subprocess.CalledProcessError, OSError):  # venv dir exists but node is not installed correctly
+        return False
+
+
+def _init_hasura():
+    with OperateInDirectory(INSTALL_DIR.parent / 'storage' / 'graphql' / 'hasura'):
+        run_cmd_with_logging('docker compose up -d', env=get_env())
+        run_cmd_with_logging('python3 init_hasura.py')
+
+
+def main(skip_docker, radare, nginx, distribution, skip_hasura):
     if distribution != 'fedora':
         pkgs = read_package_list_from_file(INSTALL_DIR / 'apt-pkgs-frontend.txt')
         apt_install_packages(*pkgs)
