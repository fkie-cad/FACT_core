from __future__ import annotations

# pylint: disable=no-self-use,unused-argument
import os
from base64 import standard_b64encode
from contextlib import contextmanager
from copy import deepcopy
from pathlib import Path

from helperFunctions.fileSystem import get_src_dir
from helperFunctions.tag import TagColor
from objects.file import FileObject
from objects.firmware import Firmware


def get_test_data_dir():
    '''
    Returns the absolute path of the test data directory
    '''
    return os.path.join(get_src_dir(), 'test/data')


def create_test_firmware(
    device_class='Router',
    device_name='test_router',
    vendor='test_vendor',
    bin_path='container/test.zip',
    all_files_included_set=False,
    version='0.1',
):
    fw = Firmware(file_path=os.path.join(get_test_data_dir(), bin_path))
    fw.device_class = device_class
    fw.device_name = device_name
    fw.vendor = vendor
    fw.tags = {'test_tag': TagColor.GRAY}

    fw.release_date = '1970-01-01'
    fw.version = version
    processed_analysis = {
        'dummy': {
            'summary': ['sum a', 'fw exclusive sum a'],
            'result': {
                'content': 'abcd',
            },
            'plugin_version': '0',
            'analysis_date': 0.0,
        },
        'unpacker': {
            'result': {
                'plugin_used': 'used_unpack_plugin',
            },
            'plugin_version': '1.0',
            'analysis_date': 0.0,
        },
        'file_type': {
            'result': {
                'mime': 'test_type',
                'full': 'Not a PE file',
            },
            'summary': ['a summary'],
            'plugin_version': '1.0',
            'analysis_date': 0.0,
        },
    }

    fw.processed_analysis.update(processed_analysis)
    if all_files_included_set:
        fw.list_of_all_included_files = list(fw.files_included)
        fw.list_of_all_included_files.append(fw.uid)
    return fw


<<<<<<< HEAD
def create_test_file_object(bin_path='get_files_test/testfile1', uid=None):
=======
def create_test_file_object(bin_path='get_files_test/testfile1', uid=None, analyses=None):
>>>>>>> 6c3e2eb4
    fo = FileObject(file_path=os.path.join(get_test_data_dir(), bin_path))
    processed_analysis = {
        'dummy': {
            'summary': ['sum a', 'file exclusive sum b'],
            'result': {
                'content': 'file abcd',
            },
            'plugin_version': '0',
            'analysis_date': '0',
        },
        'file_type': {
            'result': {
                'full': 'Not a PE file',
                'mime': 'test_type',
            },
            'plugin_version': '1.0',
            'analysis_date': '0',
        },
        'unpacker': {
            'result': {
                'file_system_flag': False,
                'plugin_used': 'unpacker_name',
            },
            'plugin_version': '1.0',
            'analysis_date': '0',
        },
    }
    if analyses:
        processed_analysis.update(analyses)
    if uid:
        fo.uid = uid
    fo.processed_analysis.update(processed_analysis)
    if uid:
        fo.uid = uid
    return fo


TEST_FW = create_test_firmware(device_class='test class', device_name='test device', vendor='test vendor')
TEST_FW_2 = create_test_firmware(
    device_class='test_class', device_name='test_firmware_2', vendor='test vendor', bin_path='container/test.7z'
)
TEST_TEXT_FILE = create_test_file_object()
TEST_TEXT_FILE.virtual_file_path = {TEST_FW.uid: [TEST_TEXT_FILE.file_name]}
TEST_TEXT_FILE2 = create_test_file_object(bin_path='get_files_test/testfile2')
NICE_LIST_DATA = {
    'uid': TEST_FW.uid,
    'files_included': TEST_FW.files_included,
    'size': TEST_FW.size,
    'mime-type': 'file-type-plugin/not-run-yet',
    'current_virtual_path': [[TEST_FW.uid]],
}
COMPARISON_ID = f'{TEST_FW.uid};{TEST_FW_2.uid}'

TEST_SEARCH_QUERY = {
    '_id': '0000000000000000000000000000000000000000000000000000000000000000_1',
    'search_query': f'{{"_id": "{TEST_FW_2.uid}"}}',
    'query_title': 'rule a_ascii_string_rule',
}


class MockFileObject:
    def __init__(self, binary=b'test string', file_path='/bin/ls'):
        self.binary = binary
        self.file_path = file_path
        self.processed_analysis = {'file_type': {'result': {'mime': 'application/x-executable'}}}


class CommonDatabaseMock:  # pylint: disable=too-many-public-methods
    fw_uid = TEST_FW.uid
    fo_uid = TEST_TEXT_FILE.uid
    fw2_uid = TEST_FW_2.uid

    def __init__(self, config=None):
        self.tasks = []
        self.locks = []

    @contextmanager
    def get_read_only_session(self):
        yield None

    def update_view(self, file_name, content):
        pass

    def get_object(self, uid, analysis_filter=None):
        if uid == TEST_FW.uid:
            result = deepcopy(TEST_FW)
            result.processed_analysis = {
                'file_type': {'result': {'mime': 'application/octet-stream', 'full': 'test text'}},
                'mandatory_plugin': {'result': 'mandatory result'},
                'optional_plugin': {'result': 'optional result'},
            }
            return result
        if uid == TEST_TEXT_FILE.uid:
            result = deepcopy(TEST_TEXT_FILE)
            result.processed_analysis = {'file_type': {'result': {'mime': 'text/plain', 'full': 'plain text'}}}
            return result
        if uid == self.fw2_uid:
            result = deepcopy(TEST_FW_2)
            result.processed_analysis = {
                'file_type': {'result': {'mime': 'filesystem/cramfs', 'full': 'test text'}},
                'mandatory_plugin': {'result': 'mandatory result'},
                'optional_plugin': {'result': 'optional result'},
            }
            result.release_date = '2000-01-01'
            return result
        return None

    def get_hid(self, uid, root_uid=None):
        return 'TEST_FW_HID'

    def get_device_class_list(self):
        return ['test class']

    def page_compare_results(self):
        return []

    def get_vendor_list(self):
        return ['test vendor']

    def get_device_name_dict(self):
        return {'test class': {'test vendor': ['test device']}}

    def get_number_of_total_matches(self, *_, **__):
        return 10

    def exists(self, uid):
        return uid in (self.fw_uid, self.fo_uid, self.fw2_uid, 'error')

    def uid_list_exists(self, uid_list):
        return set()

    def all_uids_found_in_database(self, uid_list):
        return True

    def get_data_for_nice_list(self, input_data, root_uid):
        return [NICE_LIST_DATA]

    @staticmethod
    def page_comparison_results():
        return []

    @staticmethod
    def create_analysis_structure():
        return ''

    def get_other_versions_of_firmware(self, fo):
        return []

    def is_firmware(self, uid):
        return uid == 'uid_in_db'

    def get_file_name(self, uid):
        if uid == 'deadbeef00000000000000000000000000000000000000000000000000000000_123':
            return 'test_name'
        return None

    def get_summary(self, fo, selected_analysis):
        if fo.uid == TEST_FW.uid and selected_analysis == 'foobar':
            return {'foobar': ['some_uid']}
        return None

    # === Comparison ===

    @staticmethod
    def comparison_exists(comparison_id):
        if comparison_id == COMPARISON_ID:
            return True
        return False

    @staticmethod
    def get_comparison_result(comparison_id):
        if comparison_id == COMPARISON_ID:
            return {
                'general': {'hid': {TEST_FW.uid: 'hid1', TEST_FW_2.uid: 'hid2'}},
                '_id': comparison_id,
                'submission_date': 0.0,
            }
        return None

    @staticmethod
    def objects_exist(compare_id):
        if compare_id in ['existing_id', 'uid1;uid2', COMPARISON_ID]:
            return True
        return False

    @staticmethod
    def get_hid_dict(uid_set, root_uid):
        return {uid: 'hid' for uid in uid_set}

    @staticmethod
    def get_file_tree_path(uid: str, root_uid=None):
        if root_uid:
            return [[root_uid, uid]]
        return [[uid]]


def fake_exit(self, *args):
    pass


def get_firmware_for_rest_upload_test():
    testfile_path = os.path.join(get_test_data_dir(), 'container/test.zip')
    with open(testfile_path, 'rb') as fp:
        file_content = fp.read()
    data = {
        'binary': standard_b64encode(file_content).decode(),
        'file_name': 'test.zip',
        'device_name': 'test_device',
        'device_part': 'test_part',
        'device_class': 'test_class',
        'version': '1.0',
        'vendor': 'test_vendor',
        'release_date': '1970-01-01',
        'tags': '',
        'requested_analysis_systems': ['software_components'],
    }
    return data


def store_binary_on_file_system(tmp_dir: str, test_object: FileObject | Firmware):
    binary_dir = Path(tmp_dir) / test_object.uid[:2]
    binary_dir.mkdir(parents=True)
    (binary_dir / test_object.uid).write_bytes(test_object.binary)


def setup_test_tables(db_setup):
    db_setup.connection.create_tables()
    db_setup.set_table_privileges()


def clear_test_tables(db_setup):
    db_setup.connection.base.metadata.drop_all(db_setup.connection.engine)


def generate_analysis_entry(
    plugin_version: str = '1.0',
    analysis_date: float = 0.0,
    summary: list[str] | None = None,
    tags: dict | None = None,
    analysis_result: dict | None = None,
):
    return {
        'plugin_version': plugin_version,
        'analysis_date': analysis_date,
        'summary': summary or [],
        'tags': tags or {},
        'result': analysis_result or {},
    }<|MERGE_RESOLUTION|>--- conflicted
+++ resolved
@@ -70,11 +70,7 @@
     return fw
 
 
-<<<<<<< HEAD
-def create_test_file_object(bin_path='get_files_test/testfile1', uid=None):
-=======
 def create_test_file_object(bin_path='get_files_test/testfile1', uid=None, analyses=None):
->>>>>>> 6c3e2eb4
     fo = FileObject(file_path=os.path.join(get_test_data_dir(), bin_path))
     processed_analysis = {
         'dummy': {
@@ -104,8 +100,6 @@
     }
     if analyses:
         processed_analysis.update(analyses)
-    if uid:
-        fo.uid = uid
     fo.processed_analysis.update(processed_analysis)
     if uid:
         fo.uid = uid
