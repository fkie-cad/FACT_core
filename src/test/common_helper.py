--- conflicted
+++ resolved
@@ -374,8 +374,6 @@
     def find_orphaned_objects(self):
         return {'root_fw_uid': ['missing_child_uid']}
 
-<<<<<<< HEAD
-=======
     def get_data_for_dependency_graph(self, uid):
         if uid == 'testgraph':
             file_object_one = {
@@ -404,7 +402,6 @@
             return [file_object_one, file_object_two]
         return []
 
->>>>>>> b3f03ac4
 
 def fake_exit(self, *args):
     pass
