--- conflicted
+++ resolved
@@ -8,43 +8,14 @@
 
 
 class TestFileAddition:
-<<<<<<< HEAD
-    def setup(self):
-        self._tmp_queue = Queue()
-
-        self.unpacking_lock_manager = UnpackingLockManager()
-        self._analysis_scheduler = AnalysisScheduler(
-            post_analysis=self._dummy_callback,
-            db_interface=MockDbInterface(None),
-            unpacking_locks=self.unpacking_lock_manager,
-        )
-        self._analysis_scheduler.start()
-        self._unpack_scheduler = UnpackingScheduler(
-            post_unpack=self._analysis_scheduler.start_analysis_of_object,
-            fs_organizer=MockFSOrganizer(),
-            unpacking_locks=self.unpacking_lock_manager,
-            db_interface=MockDbInterface,
-        )
-        self._unpack_scheduler.start()
-
-    def teardown(self):
-        self._unpack_scheduler.shutdown()
-        self.unpacking_lock_manager.shutdown()
-        self._analysis_scheduler.shutdown()
-        self._tmp_queue.close()
-        gc.collect()
-
-    def test_unpack_and_analyse(self, db):
-=======
     @pytest.mark.SchedulerTestConfig(
         pipeline=True,
         backend_db_class=MockDbInterface,
         fs_organizer_class=MockFSOrganizer,
     )
     def test_unpack_and_analyse(self, analysis_scheduler, unpacking_scheduler, post_analysis_queue):
->>>>>>> 26ad6a96
         test_fw = Firmware(file_path=f'{get_test_data_dir()}/container/test.zip')
-        test_fw.release_date = "1970-01-01"
+        test_fw.release_date = '1970-01-01'
 
         unpacking_scheduler.add_task(test_fw)
 
