# pylint: disable=wrong-import-order,too-many-instance-attributes,attribute-defined-outside-init
import pytest

from objects.firmware import Firmware
from test.common_helper import get_test_data_dir

uid_of_key_file = '530bf2f1203b789bfe054d3118ebd29a04013c587efd22235b3b9677cee21c0e_2048'

<<<<<<< HEAD
class TestTagPropagation:
    def setup(self):
        self._tmp_dir = TemporaryDirectory()  # pylint: disable=consider-using-with
        self.analysis_finished_event = Event()
        self.elements_finished_analyzing = Value('i', 0)
        self.uid_of_key_file = '530bf2f1203b789bfe054d3118ebd29a04013c587efd22235b3b9677cee21c0e_2048'

        self.backend_interface = BackendDbInterface()
        self.unpacking_lock_manager = UnpackingLockManager()

        self._analysis_scheduler = AnalysisScheduler(
            post_analysis=self.count_analysis_finished_event,
            unpacking_locks=self.unpacking_lock_manager,
        )
        self._analysis_scheduler.start()
        self._unpack_scheduler = UnpackingScheduler(
            post_unpack=self._analysis_scheduler.start_analysis_of_object,
            unpacking_locks=self.unpacking_lock_manager,
        )
        self._unpack_scheduler.start()

    def count_analysis_finished_event(self, uid, plugin, analysis_result):
        self.elements_finished_analyzing.value += 1
        self.backend_interface.add_analysis(uid, plugin, analysis_result)
        if self.elements_finished_analyzing.value >= 15:  # 5 objects * 3 analyses = 15 calls
            self.analysis_finished_event.set()
=======
>>>>>>> 26ad6a96

class TestTagPropagation:
    @pytest.mark.SchedulerTestConfig(
        # 5 objects * 3 analyses = 15 calls
        items_to_analyze=15,
        pipeline=True,
    )
    def test_run_analysis_with_tag(
        self, analysis_finished_event, unpacking_scheduler, backend_db, analysis_scheduler
    ):  # pylint: disable=unused-argument
        test_fw = Firmware(file_path=f'{get_test_data_dir()}/container/with_key.7z')
        test_fw.version, test_fw.vendor, test_fw.device_name, test_fw.device_class = ['foo'] * 4
        test_fw.release_date = '2017-01-01'
        test_fw.scheduled_analysis = ['crypto_material']

        unpacking_scheduler.add_task(test_fw)

        assert analysis_finished_event.wait(timeout=20)

        processed_fo = backend_db.get_object(uid_of_key_file, analysis_filter=['crypto_material'])
        assert processed_fo.processed_analysis['crypto_material']['tags'], 'no tags set in analysis'

        processed_fw = backend_db.get_object(test_fw.uid, analysis_filter=['crypto_material'])
        assert processed_fw.analysis_tags, 'tags not propagated properly'
        assert processed_fw.analysis_tags['crypto_material']['private_key_inside']<|MERGE_RESOLUTION|>--- conflicted
+++ resolved
@@ -6,35 +6,6 @@
 
 uid_of_key_file = '530bf2f1203b789bfe054d3118ebd29a04013c587efd22235b3b9677cee21c0e_2048'
 
-<<<<<<< HEAD
-class TestTagPropagation:
-    def setup(self):
-        self._tmp_dir = TemporaryDirectory()  # pylint: disable=consider-using-with
-        self.analysis_finished_event = Event()
-        self.elements_finished_analyzing = Value('i', 0)
-        self.uid_of_key_file = '530bf2f1203b789bfe054d3118ebd29a04013c587efd22235b3b9677cee21c0e_2048'
-
-        self.backend_interface = BackendDbInterface()
-        self.unpacking_lock_manager = UnpackingLockManager()
-
-        self._analysis_scheduler = AnalysisScheduler(
-            post_analysis=self.count_analysis_finished_event,
-            unpacking_locks=self.unpacking_lock_manager,
-        )
-        self._analysis_scheduler.start()
-        self._unpack_scheduler = UnpackingScheduler(
-            post_unpack=self._analysis_scheduler.start_analysis_of_object,
-            unpacking_locks=self.unpacking_lock_manager,
-        )
-        self._unpack_scheduler.start()
-
-    def count_analysis_finished_event(self, uid, plugin, analysis_result):
-        self.elements_finished_analyzing.value += 1
-        self.backend_interface.add_analysis(uid, plugin, analysis_result)
-        if self.elements_finished_analyzing.value >= 15:  # 5 objects * 3 analyses = 15 calls
-            self.analysis_finished_event.set()
-=======
->>>>>>> 26ad6a96
 
 class TestTagPropagation:
     @pytest.mark.SchedulerTestConfig(
