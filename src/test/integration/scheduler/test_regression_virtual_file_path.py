<<<<<<< HEAD
from multiprocessing import Event, Manager, Value
=======
# pylint: disable=redefined-outer-name,wrong-import-order
>>>>>>> 26ad6a96
from pathlib import Path

import pytest

from objects.firmware import Firmware
<<<<<<< HEAD
from scheduler.unpacking_scheduler import UnpackingScheduler
from storage.unpacking_locks import UnpackingLockManager
=======
>>>>>>> 26ad6a96
from test.common_helper import get_test_data_dir

FIRST_ROOT_ID = '5fadb36c49961981f8d87cc21fc6df73a1b90aa1857621f2405d317afb994b64_68415'
SECOND_ROOT_ID = '0383cac1dd8fbeb770559163edbd571c21696c435a4942bec6df151983719731_52143'
TARGET_UID = '49543bc7128542b062d15419c90459be65ca93c3134554bc6224e307b359c021_9968'
DUPLICATE_UID = '4d654c2089a27efb324c8038e2e10328cf9b3254b5f1263e29aa61fbc9bf6b52_168'
DUPLICATE_PARENT_1 = 'b835528aff2fc909517d877d6b9c2e67e7dab9372c738adcfb374006947cbeb2_976'
DUPLICATE_PARENT_2 = '03acd27c78d7ce2766b4c240f4f6eae4676870e805f378c0910edf70c27e1c2a_336'
INCLUDED_FILE_COUNT = 4


<<<<<<< HEAD
@pytest.fixture()
def finished_event():
    return Event()


@pytest.fixture()
def intermediate_event():
    return Event()


@pytest.fixture()
def unpacked_objects():
    manager = Manager()
    yield manager.list()
    manager.shutdown()


@pytest.fixture()
def test_scheduler(finished_event, intermediate_event, unpacked_objects):
    unpacking_lock_manager = UnpackingLockManager()
    elements_finished = Value('i', 0)

    def count_pre_analysis(file_object):
        unpacked_objects.append(file_object.uid)
        elements_finished.value += 1
        if elements_finished.value == INCLUDED_FILE_COUNT:
            intermediate_event.set()
        elif elements_finished.value == INCLUDED_FILE_COUNT * 2:
            finished_event.set()

    unpacker = UnpackingScheduler(
        post_unpack=count_pre_analysis,
        unpacking_locks=unpacking_lock_manager,
    )
    unpacker.start()
    try:
        yield unpacker
    finally:
        unpacker.shutdown()
        unpacking_lock_manager.shutdown()


def add_test_file(scheduler: UnpackingScheduler, path_in_test_dir: str):
=======
def add_test_file(scheduler, path_in_test_dir):
>>>>>>> 26ad6a96
    firmware = Firmware(file_path=str(Path(get_test_data_dir(), path_in_test_dir)))
    firmware.release_date = '1990-01-16'
    firmware.version, firmware.vendor, firmware.device_name, firmware.device_class = ['foo'] * 4
    scheduler.add_task(firmware)


<<<<<<< HEAD
def test_check_collision(db, test_scheduler, finished_event, intermediate_event):
    add_test_file(test_scheduler, 'regression_one')

    assert intermediate_event.wait(timeout=20)
=======
class MockIntercom:
    @staticmethod
    def get_available_analysis_plugins():
        return {'foo': 'bar'}


@pytest.fixture
def test_client():
    _web_frontend = WebFrontEnd(intercom=MockIntercom)
    _web_frontend.app.config['TESTING'] = True
    return _web_frontend.app.test_client()


# This is a bit hacky, we set items_to_analyze to zero and manually set the counter to a negative value
# This way we can easily finish multiple analyses
@pytest.mark.SchedulerTestConfig(items_to_analyze=0, pipeline=True)
def test_check_collision(
    test_client,
    analysis_scheduler,
    unpacking_scheduler,
    analysis_finished_event,
    analysis_finished_counter,
):  # pylint: disable=unused-argument
    analysis_finished_counter.value = -8

    add_test_file(unpacking_scheduler, 'regression_one')

    assert analysis_finished_event.wait(timeout=30)
    analysis_finished_event.clear()
    analysis_finished_counter.value = -6
>>>>>>> 26ad6a96

    add_test_file(unpacking_scheduler, 'regression_two')

<<<<<<< HEAD
    assert finished_event.wait(timeout=20)

    fo_from_db = db.frontend.get_object(TARGET_UID)
    assert len(fo_from_db.virtual_file_path) == 2, 'fo should have two parents'  # noqa: PLR2004
    assert FIRST_ROOT_ID in fo_from_db.virtual_file_path
    assert fo_from_db.virtual_file_path[FIRST_ROOT_ID] == ['/test']
    assert SECOND_ROOT_ID in fo_from_db.virtual_file_path
    assert fo_from_db.virtual_file_path[SECOND_ROOT_ID] == ['/test']


def test_unpacking_skip(db, test_scheduler, intermediate_event, unpacked_objects):
    add_test_file(test_scheduler, 'vfp_test.zip')

    assert intermediate_event.wait(timeout=20)

    assert len(list(unpacked_objects)) == INCLUDED_FILE_COUNT
    assert list(unpacked_objects).count(DUPLICATE_UID) == 1, 'is contained two times, 2nd unpacking should be skipped'
    fo_from_db = db.frontend.get_object(DUPLICATE_UID)
    assert fo_from_db.virtual_file_path == {
        DUPLICATE_PARENT_1: ['/folder/inner.zip'],
        DUPLICATE_PARENT_2: ['/inner.zip'],
    }, 'all VFPs should be there even if unpacking was skipped'
=======
    assert analysis_finished_event.wait(timeout=30)

    first_response = test_client.get(f'/analysis/{TARGET_UID}/ro/{FIRST_ROOT_ID}')
    assert b'insufficient information' not in first_response.data

    second_response = test_client.get(f'/analysis/{TARGET_UID}/ro/{SECOND_ROOT_ID}')
    assert b'insufficient information' not in second_response.data
>>>>>>> 26ad6a96
<|MERGE_RESOLUTION|>--- conflicted
+++ resolved
@@ -1,18 +1,10 @@
-<<<<<<< HEAD
-from multiprocessing import Event, Manager, Value
-=======
-# pylint: disable=redefined-outer-name,wrong-import-order
->>>>>>> 26ad6a96
+from multiprocessing import Queue
 from pathlib import Path
+from queue import Empty
 
 import pytest
 
 from objects.firmware import Firmware
-<<<<<<< HEAD
-from scheduler.unpacking_scheduler import UnpackingScheduler
-from storage.unpacking_locks import UnpackingLockManager
-=======
->>>>>>> 26ad6a96
 from test.common_helper import get_test_data_dir
 
 FIRST_ROOT_ID = '5fadb36c49961981f8d87cc21fc6df73a1b90aa1857621f2405d317afb994b64_68415'
@@ -24,103 +16,29 @@
 INCLUDED_FILE_COUNT = 4
 
 
-<<<<<<< HEAD
-@pytest.fixture()
-def finished_event():
-    return Event()
-
-
-@pytest.fixture()
-def intermediate_event():
-    return Event()
-
-
-@pytest.fixture()
-def unpacked_objects():
-    manager = Manager()
-    yield manager.list()
-    manager.shutdown()
-
-
-@pytest.fixture()
-def test_scheduler(finished_event, intermediate_event, unpacked_objects):
-    unpacking_lock_manager = UnpackingLockManager()
-    elements_finished = Value('i', 0)
-
-    def count_pre_analysis(file_object):
-        unpacked_objects.append(file_object.uid)
-        elements_finished.value += 1
-        if elements_finished.value == INCLUDED_FILE_COUNT:
-            intermediate_event.set()
-        elif elements_finished.value == INCLUDED_FILE_COUNT * 2:
-            finished_event.set()
-
-    unpacker = UnpackingScheduler(
-        post_unpack=count_pre_analysis,
-        unpacking_locks=unpacking_lock_manager,
-    )
-    unpacker.start()
-    try:
-        yield unpacker
-    finally:
-        unpacker.shutdown()
-        unpacking_lock_manager.shutdown()
-
-
-def add_test_file(scheduler: UnpackingScheduler, path_in_test_dir: str):
-=======
 def add_test_file(scheduler, path_in_test_dir):
->>>>>>> 26ad6a96
     firmware = Firmware(file_path=str(Path(get_test_data_dir(), path_in_test_dir)))
     firmware.release_date = '1990-01-16'
     firmware.version, firmware.vendor, firmware.device_name, firmware.device_class = ['foo'] * 4
     scheduler.add_task(firmware)
 
 
-<<<<<<< HEAD
-def test_check_collision(db, test_scheduler, finished_event, intermediate_event):
-    add_test_file(test_scheduler, 'regression_one')
-
-    assert intermediate_event.wait(timeout=20)
-=======
-class MockIntercom:
-    @staticmethod
-    def get_available_analysis_plugins():
-        return {'foo': 'bar'}
-
-
-@pytest.fixture
-def test_client():
-    _web_frontend = WebFrontEnd(intercom=MockIntercom)
-    _web_frontend.app.config['TESTING'] = True
-    return _web_frontend.app.test_client()
-
-
-# This is a bit hacky, we set items_to_analyze to zero and manually set the counter to a negative value
-# This way we can easily finish multiple analyses
-@pytest.mark.SchedulerTestConfig(items_to_analyze=0, pipeline=True)
+@pytest.mark.SchedulerTestConfig(items_to_unpack=4)
 def test_check_collision(
-    test_client,
-    analysis_scheduler,
+    frontend_db,
     unpacking_scheduler,
-    analysis_finished_event,
-    analysis_finished_counter,
-):  # pylint: disable=unused-argument
-    analysis_finished_counter.value = -8
-
+    unpacking_finished_counter,
+    unpacking_finished_event,
+):
     add_test_file(unpacking_scheduler, 'regression_one')
-
-    assert analysis_finished_event.wait(timeout=30)
-    analysis_finished_event.clear()
-    analysis_finished_counter.value = -6
->>>>>>> 26ad6a96
+    assert unpacking_finished_event.wait(timeout=20)
+    unpacking_finished_counter.value = 0
+    unpacking_finished_event.clear()
 
     add_test_file(unpacking_scheduler, 'regression_two')
+    assert unpacking_finished_event.wait(timeout=20)
 
-<<<<<<< HEAD
-    assert finished_event.wait(timeout=20)
-
-    fo_from_db = db.frontend.get_object(TARGET_UID)
+    fo_from_db = frontend_db.get_object(TARGET_UID)
     assert len(fo_from_db.virtual_file_path) == 2, 'fo should have two parents'  # noqa: PLR2004
     assert FIRST_ROOT_ID in fo_from_db.virtual_file_path
     assert fo_from_db.virtual_file_path[FIRST_ROOT_ID] == ['/test']
@@ -128,24 +46,32 @@
     assert fo_from_db.virtual_file_path[SECOND_ROOT_ID] == ['/test']
 
 
-def test_unpacking_skip(db, test_scheduler, intermediate_event, unpacked_objects):
-    add_test_file(test_scheduler, 'vfp_test.zip')
+@pytest.mark.SchedulerTestConfig(items_to_unpack=4)
+def test_unpacking_skip(
+    frontend_db,
+    unpacking_scheduler,
+    unpacking_finished_event,
+    post_unpack_queue,
+):
+    add_test_file(unpacking_scheduler, 'vfp_test.zip')
 
-    assert intermediate_event.wait(timeout=20)
+    assert unpacking_finished_event.wait(timeout=20)
 
+    unpacked_objects = _collect_unpacked_files(post_unpack_queue)
     assert len(list(unpacked_objects)) == INCLUDED_FILE_COUNT
-    assert list(unpacked_objects).count(DUPLICATE_UID) == 1, 'is contained two times, 2nd unpacking should be skipped'
-    fo_from_db = db.frontend.get_object(DUPLICATE_UID)
+    assert unpacked_objects.count(DUPLICATE_UID) == 1, 'is contained two times, 2nd unpacking should be skipped'
+    fo_from_db = frontend_db.get_object(DUPLICATE_UID)
     assert fo_from_db.virtual_file_path == {
         DUPLICATE_PARENT_1: ['/folder/inner.zip'],
         DUPLICATE_PARENT_2: ['/inner.zip'],
     }, 'all VFPs should be there even if unpacking was skipped'
-=======
-    assert analysis_finished_event.wait(timeout=30)
 
-    first_response = test_client.get(f'/analysis/{TARGET_UID}/ro/{FIRST_ROOT_ID}')
-    assert b'insufficient information' not in first_response.data
 
-    second_response = test_client.get(f'/analysis/{TARGET_UID}/ro/{SECOND_ROOT_ID}')
-    assert b'insufficient information' not in second_response.data
->>>>>>> 26ad6a96
+def _collect_unpacked_files(queue: Queue) -> list[str]:
+    result = []
+    while True:
+        try:
+            fo = queue.get(timeout=0)
+            result.append(fo.uid)
+        except Empty:
+            return result