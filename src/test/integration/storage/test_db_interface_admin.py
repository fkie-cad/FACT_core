from ...common_helper import create_test_file_object, create_test_firmware
from .helper import TEST_FW, create_fw_with_child_fo, create_fw_with_parent_and_child


def test_delete_fo(admin_db, common_db, backend_db):
    assert common_db.exists(TEST_FW.uid) is False
    backend_db.insert_object(TEST_FW)
    assert common_db.exists(TEST_FW.uid) is True
    admin_db.delete_object(TEST_FW.uid)
    assert common_db.exists(TEST_FW.uid) is False


def test_delete_cascade(admin_db, common_db, backend_db):
    fo, fw = create_fw_with_child_fo()
<<<<<<< HEAD
    assert db.common.exists(fo.uid) is False
    assert db.common.exists(fw.uid) is False
    db.backend.insert_multiple_objects(fw, fo)
    assert db.common.exists(fo.uid) is True
    assert db.common.exists(fw.uid) is True
    db.admin.delete_object(fw.uid)
    assert db.common.exists(fw.uid) is False
    assert db.common.exists(fo.uid) is False, 'deletion should be cascaded to child objects'


def test_delete_firmware(db):
    fw, parent, child = create_fw_with_parent_and_child()
    db.backend.insert_multiple_objects(fw, parent, child)
    db.admin.delete_firmware(fw.uid)
=======
    assert common_db.exists(fo.uid) is False
    assert common_db.exists(fw.uid) is False
    backend_db.insert_object(fw)
    backend_db.insert_object(fo)
    assert common_db.exists(fo.uid) is True
    assert common_db.exists(fw.uid) is True
    admin_db.delete_object(fw.uid)
    assert common_db.exists(fw.uid) is False
    assert common_db.exists(fo.uid) is False, 'deletion should be cascaded to child objects'


def test_delete_firmware(backend_db, admin_db, common_db):
    fw, parent, child = create_fw_with_parent_and_child()
    backend_db.insert_object(fw)
    backend_db.insert_object(parent)
    backend_db.insert_object(child)

    admin_db.delete_firmware(fw.uid)
>>>>>>> 26ad6a96

    assert common_db.exists(fw.uid) is False
    assert common_db.exists(parent.uid) is False, 'should have been deleted by cascade'
    assert common_db.exists(child.uid) is False, 'should have been deleted by cascade'


def test_delete_but_fo_is_in_fw(admin_db, common_db, backend_db):
    fo, fw = create_fw_with_child_fo()
    fw2 = create_test_firmware()
    fw2.uid = 'fw2_uid'
    fo.parents.append(fw2.uid)
    fo.parent_firmware_uids.add(fw2.uid)
    fo.virtual_file_path.update({fw2.uid: [f'|{fw2.uid}|/some/path']})
<<<<<<< HEAD
    db.backend.insert_multiple_objects(fw, fw2, fo)
=======
    backend_db.insert_object(fw)
    backend_db.insert_object(fw2)
    backend_db.insert_object(fo)
>>>>>>> 26ad6a96

    removed_vps, deleted_files = admin_db.delete_firmware(fw.uid)

    assert removed_vps == 1
    assert deleted_files == 1
    assert fo.uid not in admin_db.intercom.deleted_files
    fo_entry = common_db.get_object(fo.uid)
    assert fw.uid not in fo_entry.virtual_file_path
    assert fw2.uid in fo_entry.virtual_file_path
    assert fw.uid in admin_db.intercom.deleted_files
    assert common_db.exists(fw.uid) is False
    assert common_db.exists(fo.uid) is True, 'should have been spared by cascade delete because it is in another FW'
    fo_db = common_db.get_object(fo.uid)
    assert fo_db.virtual_file_path == {'fw2_uid': ['|fw2_uid|/some/path']}, 'entry of fw should be deleted from vfp'


def test_same_fw_multiple_parents(backend_db, admin_db, common_db):
    fw, parent, child = create_fw_with_parent_and_child()
<<<<<<< HEAD
=======
    backend_db.insert_object(fw)
    backend_db.insert_object(parent)
>>>>>>> 26ad6a96
    parent2 = create_test_file_object()
    parent2.uid = 'parent2'
    parent2.parents.append(fw.uid)
    parent2.parent_firmware_uids.add(fw.uid)
<<<<<<< HEAD
    # child has multiple parents but all in the same FW -> should still be deleted by cascade
    child.parents.append(parent2.uid)
    db.backend.insert_multiple_objects(fw, parent, parent2, child)
=======
    backend_db.insert_object(parent2)
    # child has multiple parents but all in the same FW -> should still be deleted by cascade
    child.parents.append(parent2.uid)
    backend_db.insert_object(child)
>>>>>>> 26ad6a96

    admin_db.delete_firmware(fw.uid)

    assert common_db.exists(fw.uid) is False
    assert common_db.exists(parent.uid) is False, 'should have been deleted by cascade'
    assert common_db.exists(parent2.uid) is False, 'should have been deleted by cascade'
    assert common_db.exists(child.uid) is False, 'should have been deleted by cascade'<|MERGE_RESOLUTION|>--- conflicted
+++ resolved
@@ -12,26 +12,9 @@
 
 def test_delete_cascade(admin_db, common_db, backend_db):
     fo, fw = create_fw_with_child_fo()
-<<<<<<< HEAD
-    assert db.common.exists(fo.uid) is False
-    assert db.common.exists(fw.uid) is False
-    db.backend.insert_multiple_objects(fw, fo)
-    assert db.common.exists(fo.uid) is True
-    assert db.common.exists(fw.uid) is True
-    db.admin.delete_object(fw.uid)
-    assert db.common.exists(fw.uid) is False
-    assert db.common.exists(fo.uid) is False, 'deletion should be cascaded to child objects'
-
-
-def test_delete_firmware(db):
-    fw, parent, child = create_fw_with_parent_and_child()
-    db.backend.insert_multiple_objects(fw, parent, child)
-    db.admin.delete_firmware(fw.uid)
-=======
     assert common_db.exists(fo.uid) is False
     assert common_db.exists(fw.uid) is False
-    backend_db.insert_object(fw)
-    backend_db.insert_object(fo)
+    backend_db.insert_multiple_objects(fw, fo)
     assert common_db.exists(fo.uid) is True
     assert common_db.exists(fw.uid) is True
     admin_db.delete_object(fw.uid)
@@ -41,12 +24,9 @@
 
 def test_delete_firmware(backend_db, admin_db, common_db):
     fw, parent, child = create_fw_with_parent_and_child()
-    backend_db.insert_object(fw)
-    backend_db.insert_object(parent)
-    backend_db.insert_object(child)
+    backend_db.insert_multiple_objects(fw, parent, child)
 
     admin_db.delete_firmware(fw.uid)
->>>>>>> 26ad6a96
 
     assert common_db.exists(fw.uid) is False
     assert common_db.exists(parent.uid) is False, 'should have been deleted by cascade'
@@ -60,13 +40,7 @@
     fo.parents.append(fw2.uid)
     fo.parent_firmware_uids.add(fw2.uid)
     fo.virtual_file_path.update({fw2.uid: [f'|{fw2.uid}|/some/path']})
-<<<<<<< HEAD
-    db.backend.insert_multiple_objects(fw, fw2, fo)
-=======
-    backend_db.insert_object(fw)
-    backend_db.insert_object(fw2)
-    backend_db.insert_object(fo)
->>>>>>> 26ad6a96
+    backend_db.insert_multiple_objects(fw, fw2, fo)
 
     removed_vps, deleted_files = admin_db.delete_firmware(fw.uid)
 
@@ -85,25 +59,13 @@
 
 def test_same_fw_multiple_parents(backend_db, admin_db, common_db):
     fw, parent, child = create_fw_with_parent_and_child()
-<<<<<<< HEAD
-=======
-    backend_db.insert_object(fw)
-    backend_db.insert_object(parent)
->>>>>>> 26ad6a96
     parent2 = create_test_file_object()
     parent2.uid = 'parent2'
     parent2.parents.append(fw.uid)
     parent2.parent_firmware_uids.add(fw.uid)
-<<<<<<< HEAD
     # child has multiple parents but all in the same FW -> should still be deleted by cascade
     child.parents.append(parent2.uid)
-    db.backend.insert_multiple_objects(fw, parent, parent2, child)
-=======
-    backend_db.insert_object(parent2)
-    # child has multiple parents but all in the same FW -> should still be deleted by cascade
-    child.parents.append(parent2.uid)
-    backend_db.insert_object(child)
->>>>>>> 26ad6a96
+    backend_db.insert_multiple_objects(fw, parent, parent2, child)
 
     admin_db.delete_firmware(fw.uid)
 
