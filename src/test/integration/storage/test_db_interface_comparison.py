--- conflicted
+++ resolved
@@ -23,14 +23,8 @@
 
 def test_get_not_existing_result(comparison_db, backend_db):
     fw_one, fw_two, _, compare_id = _create_comparison()
-<<<<<<< HEAD
-    db.backend.insert_multiple_objects(fw_one, fw_two)
-    result = comp_db.get_comparison_result(compare_id)
-=======
-    backend_db.add_object(fw_one)
-    backend_db.add_object(fw_two)
+    backend_db.insert_multiple_objects(fw_one, fw_two)
     result = comparison_db.get_comparison_result(compare_id)
->>>>>>> 26ad6a96
     assert result is None
 
 
@@ -72,14 +66,8 @@
 
 def test_get_latest_removed_firmware(comparison_db, backend_db, admin_db):
     fw_one, fw_two, compare_dict, _ = _create_comparison()
-<<<<<<< HEAD
-    db.backend.insert_multiple_objects(fw_one, fw_two)
-    comp_db.add_comparison_result(compare_dict)
-=======
-    backend_db.add_object(fw_one)
-    backend_db.add_object(fw_two)
+    backend_db.insert_multiple_objects(fw_one, fw_two)
     comparison_db.add_comparison_result(compare_dict)
->>>>>>> 26ad6a96
 
     result = comparison_db.page_comparison_results(limit=10)
     assert result != [], 'A compare result should be available'
@@ -109,32 +97,17 @@
 def test_get_exclusive_files(comparison_db, backend_db, root_uid, expected_result):
     fw_one, fw_two, compare_dict, comp_id = _create_comparison()
     compare_dict['plugins'] = {'File_Coverage': {'exclusive_files': {'the_root_uid': ['uid1', 'uid2']}}}
-<<<<<<< HEAD
-    db.backend.insert_multiple_objects(fw_one, fw_two)
-    comp_db.add_comparison_result(compare_dict)
-    exclusive_files = comp_db.get_exclusive_files(comp_id, root_uid)
-=======
-
-    backend_db.add_object(fw_one)
-    backend_db.add_object(fw_two)
+    backend_db.insert_multiple_objects(fw_one, fw_two)
     comparison_db.add_comparison_result(compare_dict)
     exclusive_files = comparison_db.get_exclusive_files(comp_id, root_uid)
->>>>>>> 26ad6a96
     assert exclusive_files == expected_result
 
 
 def test_get_vfp_of_included_text_files(backend_db, comparison_db):
     fo, fw = create_fw_with_child_fo()
-<<<<<<< HEAD
     fo.processed_analysis['file_type'] = generate_analysis_entry(analysis_result={'mime': 'text/plain'})
-    db.backend.insert_multiple_objects(fw, fo)
-    result = comp_db.get_vfp_of_included_text_files(fw.uid, [])
-=======
-    backend_db.insert_object(fw)
-    fo.processed_analysis['file_type'] = generate_analysis_entry(analysis_result={'mime': 'text/plain'})
-    backend_db.insert_object(fo)
+    backend_db.insert_multiple_objects(fw, fo)
     result = comparison_db.get_vfp_of_included_text_files(fw.uid, [])
->>>>>>> 26ad6a96
     assert result == {'/folder/testfile1': {fo.uid}}
 
 
@@ -157,12 +130,6 @@
 
 def _add_comparison(comparison_db, backend_db, uid1='uid1', uid2='uid2'):
     fw_one, fw_two, compare_dict, comparison_id = _create_comparison(uid1=uid1, uid2=uid2)
-<<<<<<< HEAD
-    db.backend.insert_multiple_objects(fw_one, fw_two)
-    comp_db.add_comparison_result(compare_dict)
-=======
-    backend_db.add_object(fw_one)
-    backend_db.add_object(fw_two)
+    backend_db.insert_multiple_objects(fw_one, fw_two)
     comparison_db.add_comparison_result(compare_dict)
->>>>>>> 26ad6a96
     return fw_one, fw_two, compare_dict, comparison_id