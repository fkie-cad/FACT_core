# pylint: disable=protected-access,invalid-name,wrong-import-order

from objects.file import FileObject
from objects.firmware import Firmware
from test.common_helper import create_test_file_object, create_test_firmware, generate_analysis_entry

from .helper import (
    TEST_FO,
    TEST_FO_2,
    TEST_FW,
    add_included_file,
    create_fw_with_child_fo,
    create_fw_with_parent_and_child,
    get_fo_with_2_root_fw,
    insert_test_fo,
)


def test_get_file(backend_db, common_db):
    assert common_db.get_file_object(TEST_FO.uid) is None
    backend_db.insert_object(TEST_FO)
    db_fo = common_db.get_file_object(TEST_FO.uid)
    assert isinstance(db_fo, FileObject) and not isinstance(db_fo, Firmware)
    fo_attributes = ['uid', 'file_name', 'size', 'depth']
    assert all(getattr(TEST_FO, attr) == getattr(db_fo, attr) for attr in fo_attributes)
    assert set(db_fo.processed_analysis) == set(TEST_FO.processed_analysis)


def test_get_file_filtered(backend_db, common_db):
    backend_db.insert_object(TEST_FO)
    db_fo = common_db.get_file_object(TEST_FO.uid, analysis_filter=['unpacker'])
    assert list(db_fo.processed_analysis) == ['unpacker']
    db_fo = common_db.get_file_object(TEST_FO.uid, analysis_filter=['file_type', 'dummy'])
    assert sorted(db_fo.processed_analysis) == ['dummy', 'file_type']
    db_fo = common_db.get_file_object(TEST_FO.uid, analysis_filter=['unknown plugin'])
    assert not list(db_fo.processed_analysis)


def test_get_fw(backend_db, common_db):
    assert common_db.get_firmware(TEST_FW.uid) is None
    backend_db.insert_object(TEST_FW)
    db_fw = common_db.get_firmware(TEST_FW.uid)
    assert isinstance(db_fw, Firmware)
    fw_attributes = ['uid', 'vendor', 'device_name', 'release_date']
    assert all(getattr(TEST_FW, attr) == getattr(db_fw, attr) for attr in fw_attributes)
    assert set(db_fw.processed_analysis) == set(TEST_FW.processed_analysis)


def test_get_object_fw(backend_db, common_db):
    assert common_db.get_object(TEST_FW.uid) is None
    backend_db.insert_object(TEST_FW)
    db_fw = common_db.get_object(TEST_FW.uid)
    assert isinstance(db_fw, Firmware)


def test_get_object_fo(backend_db, common_db):
    assert common_db.get_object(TEST_FO.uid) is None
    backend_db.insert_object(TEST_FO)
    db_fo = common_db.get_object(TEST_FO.uid)
    assert not isinstance(db_fo, Firmware)
    assert isinstance(db_fo, FileObject)


def test_exists_fo(backend_db, common_db):
    assert common_db.exists(TEST_FO.uid) is False
    backend_db.insert_object(TEST_FO)
    assert common_db.exists(TEST_FO.uid) is True


def test_exists_fw(common_db, backend_db):
    assert common_db.exists(TEST_FW.uid) is False
    backend_db.insert_object(TEST_FW)
    assert common_db.exists(TEST_FW.uid) is True


def test_is_fw(common_db, backend_db):
    assert common_db.is_firmware(TEST_FW.uid) is False
    backend_db.insert_object(TEST_FO)
    assert common_db.is_firmware(TEST_FO.uid) is False
    backend_db.insert_object(TEST_FW)
    assert common_db.is_firmware(TEST_FW.uid) is True


def test_get_object_relationship(backend_db, common_db):
    fo, fw = create_fw_with_child_fo()
    db.backend.insert_multiple_objects(fw, fo)

<<<<<<< HEAD
    db_fo = db.common.get_object(fo.uid)
    db_fw = db.common.get_object(fw.uid)
=======
    backend_db.insert_object(fw)
    backend_db.insert_object(fo)
    db_fo = common_db.get_object(fo.uid)
    db_fw = common_db.get_object(fw.uid)
>>>>>>> 26ad6a96
    assert db_fo.parents == {fw.uid}
    assert db_fo.parent_firmware_uids == {fw.uid}
    assert db_fw.files_included == {fo.uid}


def test_all_files_in_fw(backend_db, common_db):
    fw, parent_fo, child_fo = create_fw_with_parent_and_child()
<<<<<<< HEAD
    db.backend.insert_multiple_objects(fw, parent_fo, child_fo)
    assert db.common.get_all_files_in_fw(fw.uid) == {child_fo.uid, parent_fo.uid}
=======
    backend_db.insert_object(fw)
    backend_db.insert_object(parent_fo)
    backend_db.insert_object(child_fo)
    assert common_db.get_all_files_in_fw(fw.uid) == {child_fo.uid, parent_fo.uid}
>>>>>>> 26ad6a96


def test_all_files_in_fo(backend_db, common_db):
    fw, parent_fo, child_fo = create_fw_with_parent_and_child()
<<<<<<< HEAD
    db.backend.insert_multiple_objects(fw, parent_fo, child_fo)
    assert db.common.get_all_files_in_fo(fw) == {fw.uid, parent_fo.uid, child_fo.uid}
    assert db.common.get_all_files_in_fo(parent_fo) == {parent_fo.uid, child_fo.uid}
=======
    backend_db.insert_object(fw)
    backend_db.insert_object(parent_fo)
    backend_db.insert_object(child_fo)
    assert common_db.get_all_files_in_fo(fw) == {fw.uid, parent_fo.uid, child_fo.uid}
    assert common_db.get_all_files_in_fo(parent_fo) == {parent_fo.uid, child_fo.uid}
>>>>>>> 26ad6a96


def test_get_objects_by_uid_list(backend_db, common_db):
    fo, fw = create_fw_with_child_fo()
<<<<<<< HEAD
    db.backend.insert_multiple_objects(fw, fo)
    result = db.common.get_objects_by_uid_list([fo.uid, fw.uid])
=======
    backend_db.insert_object(fw)
    backend_db.insert_object(fo)
    result = common_db.get_objects_by_uid_list([fo.uid, fw.uid])
>>>>>>> 26ad6a96
    assert len(result) == 2
    objects_by_uid = {fo.uid: fo for fo in result}
    assert fo.uid in objects_by_uid and fw.uid in objects_by_uid
    assert isinstance(objects_by_uid[fw.uid], Firmware)
    assert isinstance(objects_by_uid[fo.uid], FileObject)


def test_get_analysis(backend_db, common_db):
    backend_db.insert_object(TEST_FW)
    result = common_db.get_analysis(TEST_FW.uid, 'file_type')
    assert isinstance(result, dict)
    assert result['result']['mime'] == TEST_FW.processed_analysis['file_type']['result']['mime']
    assert result['summary'] == TEST_FW.processed_analysis['file_type']['summary']
    assert result['analysis_date'] == TEST_FW.processed_analysis['file_type']['analysis_date']
    assert result['plugin_version'] == TEST_FW.processed_analysis['file_type']['plugin_version']
    assert result['system_version'] is None


def test_get_complete_object(backend_db, common_db):
    fw, parent_fo, child_fo = create_fw_with_parent_and_child()
    fw.processed_analysis['test_plugin'] = generate_analysis_entry(summary=['entry0'])
    parent_fo.processed_analysis['test_plugin'] = generate_analysis_entry(summary=['entry1', 'entry2'])
    child_fo.processed_analysis['test_plugin'] = generate_analysis_entry(summary=['entry2', 'entry3'])
<<<<<<< HEAD
    db.backend.insert_multiple_objects(fw, parent_fo, child_fo)
=======
    backend_db.insert_object(fw)
    backend_db.insert_object(parent_fo)
    backend_db.insert_object(child_fo)
>>>>>>> 26ad6a96

    result = common_db.get_complete_object_including_all_summaries(fw.uid)
    assert isinstance(result, Firmware)
    assert result.uid == fw.uid
    expected_summary = {
        'entry0': [fw.uid],
        'entry1': [parent_fo.uid],
        'entry2': [parent_fo.uid, child_fo.uid],
        'entry3': [child_fo.uid],
    }
    _summary_is_equal(expected_summary, result.processed_analysis['test_plugin']['summary'])

    result = common_db.get_complete_object_including_all_summaries(parent_fo.uid)
    assert isinstance(result, FileObject)
    expected_summary = {'entry1': [parent_fo.uid], 'entry2': [parent_fo.uid, child_fo.uid], 'entry3': [child_fo.uid]}
    _summary_is_equal(expected_summary, result.processed_analysis['test_plugin']['summary'])


def _summary_is_equal(expected_summary, summary):
    assert all(key in summary for key in expected_summary)
    assert all(set(expected_summary[key]) == set(summary[key]) for key in expected_summary)


def test_all_uids_found_in_database(backend_db, common_db):
    backend_db.insert_object(TEST_FW)
    assert common_db.all_uids_found_in_database([TEST_FW.uid]) is True
    assert common_db.all_uids_found_in_database([TEST_FW.uid, TEST_FO.uid]) is False
    backend_db.insert_object(TEST_FO)
    assert common_db.all_uids_found_in_database([TEST_FW.uid, TEST_FO.uid]) is True


def test_get_firmware_number(backend_db, common_db):
    assert common_db.get_firmware_number() == 0

    backend_db.insert_object(TEST_FW)
    assert common_db.get_firmware_number(query={}) == 1
    assert common_db.get_firmware_number(query={'uid': TEST_FW.uid}) == 1

    fw_2 = create_test_firmware(bin_path='container/test.7z')
    backend_db.insert_object(fw_2)
    assert common_db.get_firmware_number(query={}) == 2
    assert common_db.get_firmware_number(query={'device_class': 'Router'}) == 2
    assert common_db.get_firmware_number(query={'uid': TEST_FW.uid}) == 1
    assert common_db.get_firmware_number(query={'sha256': TEST_FW.sha256}) == 1


def test_get_file_object_number(backend_db, common_db):
    assert common_db.get_file_object_number({}) == 0

    backend_db.insert_object(TEST_FO)
    assert common_db.get_file_object_number(query={}, zero_on_empty_query=False) == 1
    assert common_db.get_file_object_number(query={'uid': TEST_FO.uid}) == 1
    assert common_db.get_file_object_number(query={}, zero_on_empty_query=True) == 0

    backend_db.insert_object(TEST_FO_2)
    assert common_db.get_file_object_number(query={}, zero_on_empty_query=False) == 2
    assert common_db.get_file_object_number(query={'uid': TEST_FO.uid}) == 1


def test_get_summary_fw(backend_db, common_db):
    fo, fw = create_fw_with_child_fo()
<<<<<<< HEAD
    db.backend.insert_multiple_objects(fw, fo)
=======
    backend_db.insert_object(fw)
    backend_db.insert_object(fo)
>>>>>>> 26ad6a96

    summary = common_db.get_summary(fw, 'dummy')
    assert isinstance(summary, dict), 'summary is not a dict'
    assert 'sum a' in summary, 'summary entry of parent missing'
    assert fw.uid in summary['sum a'], 'origin (parent) missing in parent summary entry'
    assert fo.uid in summary['sum a'], 'origin (child) missing in parent summary entry'
    assert fo.uid not in summary['fw exclusive sum a'], 'child as origin but should not be'
    assert 'file exclusive sum b' in summary, 'file exclusive summary missing'
    assert fo.uid in summary['file exclusive sum b'], 'origin of file exclusive missing'
    assert fw.uid not in summary['file exclusive sum b'], 'parent as origin but should not be'


def test_get_summary_fo(backend_db, common_db):
    fw, parent_fo, child_fo = create_fw_with_parent_and_child()
<<<<<<< HEAD
    db.backend.insert_multiple_objects(fw, parent_fo, child_fo)
=======
    backend_db.insert_object(fw)
    backend_db.insert_object(parent_fo)
    backend_db.insert_object(child_fo)
>>>>>>> 26ad6a96

    summary = common_db.get_summary(parent_fo, 'dummy')
    assert parent_fo.uid in summary['sum a'], 'summary of the file itself should be included'
    assert parent_fo.uid in summary['file exclusive sum b'], 'summary of the file itself should be included'
    assert fw.uid not in summary['sum a'], 'parent summary should not be included'
    assert child_fo.uid in summary['sum a'], 'child summary should be included'
    assert child_fo.uid in summary['file exclusive sum b'], 'child summary should be included'


def test_collect_child_tags_propagate(backend_db, common_db):
    fo, fw = create_fw_with_child_fo()
    tag = {'OS Version': {'color': 'success', 'value': 'FactOS', 'propagate': True}}
    fo.processed_analysis['software_components'] = generate_analysis_entry(tags=tag)
<<<<<<< HEAD
    db.backend.insert_multiple_objects(fw, fo)
    assert db.common._collect_analysis_tags_from_children(fw.uid) == {'software_components': tag}
=======
    backend_db.insert_object(fw)
    backend_db.insert_object(fo)
    assert common_db._collect_analysis_tags_from_children(fw.uid) == {'software_components': tag}
>>>>>>> 26ad6a96


def test_collect_child_tags_no_propagate(backend_db, common_db):
    fo, fw = create_fw_with_child_fo()
    tag = {'OS Version': {'color': 'success', 'value': 'FactOS', 'propagate': False}}
    fo.processed_analysis['software_components'] = generate_analysis_entry(tags=tag)
<<<<<<< HEAD
    db.backend.insert_multiple_objects(fw, fo)
    assert db.common._collect_analysis_tags_from_children(fw.uid) == {}
=======
    backend_db.insert_object(fw)
    backend_db.insert_object(fo)
    assert common_db._collect_analysis_tags_from_children(fw.uid) == {}
>>>>>>> 26ad6a96


def test_collect_child_tags_no_tags(backend_db, common_db):
    fo, fw = create_fw_with_child_fo()
    fo.processed_analysis['software_components'] = generate_analysis_entry(tags={})
<<<<<<< HEAD
    db.backend.insert_multiple_objects(fw, fo)
    assert db.common._collect_analysis_tags_from_children(fw.uid) == {}
=======
    backend_db.insert_object(fw)
    backend_db.insert_object(fo)
    assert common_db._collect_analysis_tags_from_children(fw.uid) == {}
>>>>>>> 26ad6a96


def test_collect_child_tags_duplicate(backend_db, common_db):
    fo, fw = create_fw_with_child_fo()
    tag = {'OS Version': {'color': 'success', 'value': 'FactOS 1.1', 'propagate': True}}
    fo.processed_analysis['software_components'] = generate_analysis_entry(tags=tag)
    fo_2 = create_test_file_object('get_files_test/testfile2')
    fo_2.processed_analysis['software_components'] = generate_analysis_entry(tags=tag)
    fo_2.parent_firmware_uids.add(fw.uid)
<<<<<<< HEAD
    db.backend.insert_multiple_objects(fw, fo, fo_2)
=======
    backend_db.insert_object(fw)
    backend_db.insert_object(fo)
    backend_db.insert_object(fo_2)
>>>>>>> 26ad6a96

    assert common_db._collect_analysis_tags_from_children(fw.uid) == {'software_components': tag}


def test_collect_child_tags_unique_tags(backend_db, common_db):
    fo, fw = create_fw_with_child_fo()
    tags = {'OS Version': {'color': 'success', 'value': 'FactOS 1.1', 'propagate': True}}
    fo.processed_analysis['software_components'] = generate_analysis_entry(tags=tags)
    fo_2 = create_test_file_object('get_files_test/testfile2')
    tags = {'OS Version': {'color': 'success', 'value': 'OtherOS 0.2', 'propagate': True}}
    fo_2.processed_analysis['software_components'] = generate_analysis_entry(tags=tags)
    fo_2.parent_firmware_uids.add(fw.uid)
<<<<<<< HEAD
    db.backend.insert_multiple_objects(fw, fo, fo_2)
=======
    backend_db.insert_object(fw)
    backend_db.insert_object(fo)
    backend_db.insert_object(fo_2)
>>>>>>> 26ad6a96

    assert len(common_db._collect_analysis_tags_from_children(fw.uid)['software_components']) == 2


def test_collect_analysis_tags(backend_db, frontend_db):
    tags1 = {
        'tag_a': {'color': 'success', 'value': 'tag a', 'propagate': True},
        'tag_b': {'color': 'warning', 'value': 'tag b', 'propagate': False},
    }
    tags2 = {'tag_c': {'color': 'success', 'value': 'tag c', 'propagate': True}}
    insert_test_fo(
        backend_db,
        'fo1',
        analysis={
            'foo': generate_analysis_entry(tags=tags1),
            'bar': generate_analysis_entry(tags=tags2),
        },
    )

    fo = frontend_db.get_object('fo1')
    assert 'foo' in fo.analysis_tags and 'bar' in fo.analysis_tags
    assert set(fo.analysis_tags['foo']) == {'tag_a', 'tag_b'}
    assert fo.analysis_tags['foo']['tag_a'] == tags1['tag_a']


def test_get_file_tree_path(db):
    fw, parent_fo, child_fo = create_fw_with_parent_and_child()

    assert db.common.get_file_tree_path_for_uid_list([fw.uid]) == {fw.uid: [[fw.uid]]}, 'fallback does not work'
    assert db.common.get_file_tree_path(fw.uid) == [[fw.uid]], 'fallback does not work'

    db.backend.insert_multiple_objects(fw, parent_fo, child_fo)

    child_path = db.common.get_file_tree_path_for_uid_list([child_fo.uid])
    assert child_path == {child_fo.uid: [[fw.uid, parent_fo.uid, child_fo.uid]]}
    assert db.common.get_file_tree_path(child_fo.uid) == [[fw.uid, parent_fo.uid, child_fo.uid]]

    parent_path = db.common.get_file_tree_path_for_uid_list([parent_fo.uid])
    assert parent_path == {parent_fo.uid: [[fw.uid, parent_fo.uid]]}

    combined = db.common.get_file_tree_path_for_uid_list([parent_fo.uid, child_fo.uid])
    assert len(combined) == 2


def test_get_vfps_for_uid_list(db):
    fw, parent_fo, child_fo = create_fw_with_parent_and_child()
    parent_fo.virtual_file_path = {fw.uid: ['/a/b']}
    child_fo.virtual_file_path = {parent_fo.uid: ['/test']}
    db.backend.insert_multiple_objects(fw, parent_fo, child_fo)
    expected = {
        parent_fo.uid: parent_fo.virtual_file_path,
        child_fo.uid: child_fo.virtual_file_path,
    }
    assert db.common.get_vfps_for_uid_list([parent_fo.uid, child_fo.uid]) == expected


def test_get_vfps_for_root_uid(db):
    fo, parent_1, fw_1, fw_2 = get_fo_with_2_root_fw()
    db.backend.insert_multiple_objects(fw_2, fw_1, parent_1, fo)

    assert db.common.get_vfps(fo.uid) == fo.virtual_file_path
    assert db.common.get_vfps_for_uid_list([fo.uid]) == {fo.uid: fo.virtual_file_path}

    assert db.common.get_vfps(fo.uid, root_uid=fw_1.uid) == {parent_1.uid: fo.virtual_file_path.get(parent_1.uid)}
    assert db.common.get_vfps(fo.uid, root_uid=fw_2.uid) == {fw_2.uid: fo.virtual_file_path.get(fw_2.uid)}
    assert db.common.get_vfps_for_uid_list([fo.uid], root_uid=fw_1.uid) == {
        fo.uid: {parent_1.uid: fo.virtual_file_path.get(parent_1.uid)}
    }


def test_get_vfps_in_parent(db):
    fo, fw = create_fw_with_child_fo()
    fo_2 = create_test_file_object(uid='fo_2')
    add_included_file(fo_2, fw, fw, ['/foo', '/bar'])
    db.backend.insert_multiple_objects(fw, fo, fo_2)
    result = db.common.get_vfps_in_parent(fw.uid)
    assert fo.uid in result and fo_2.uid in result
    assert result[fo.uid] == fo.virtual_file_path[fw.uid]
    assert set(result[fo_2.uid]) == set(fo_2.virtual_file_path[fw.uid])


def test_tree_path_with_root_uid(db):
    child_fo, parent_fo, fw, fw2 = get_fo_with_2_root_fw()
    db.backend.insert_multiple_objects(fw, fw2, parent_fo, child_fo)

    result = sorted(db.common.get_file_tree_path_for_uid_list([child_fo.uid], root_uid=None).get(child_fo.uid))
    assert len(result) == 2
    assert result[0] == [fw.uid, parent_fo.uid, child_fo.uid]
    assert result[1] == [fw2.uid, child_fo.uid]

    result = sorted(db.common.get_file_tree_path_for_uid_list([child_fo.uid], root_uid=fw.uid).get(child_fo.uid))
    assert len(result) == 1
    assert result[0][0] == fw.uid

    result = sorted(db.common.get_file_tree_path_for_uid_list([child_fo.uid], root_uid=fw2.uid).get(child_fo.uid))
    assert len(result) == 1
    assert result[0][0] == fw2.uid<|MERGE_RESOLUTION|>--- conflicted
+++ resolved
@@ -83,17 +83,10 @@
 
 def test_get_object_relationship(backend_db, common_db):
     fo, fw = create_fw_with_child_fo()
-    db.backend.insert_multiple_objects(fw, fo)
-
-<<<<<<< HEAD
-    db_fo = db.common.get_object(fo.uid)
-    db_fw = db.common.get_object(fw.uid)
-=======
-    backend_db.insert_object(fw)
-    backend_db.insert_object(fo)
+    backend_db.insert_multiple_objects(fw, fo)
+
     db_fo = common_db.get_object(fo.uid)
     db_fw = common_db.get_object(fw.uid)
->>>>>>> 26ad6a96
     assert db_fo.parents == {fw.uid}
     assert db_fo.parent_firmware_uids == {fw.uid}
     assert db_fw.files_included == {fo.uid}
@@ -101,42 +94,21 @@
 
 def test_all_files_in_fw(backend_db, common_db):
     fw, parent_fo, child_fo = create_fw_with_parent_and_child()
-<<<<<<< HEAD
-    db.backend.insert_multiple_objects(fw, parent_fo, child_fo)
-    assert db.common.get_all_files_in_fw(fw.uid) == {child_fo.uid, parent_fo.uid}
-=======
-    backend_db.insert_object(fw)
-    backend_db.insert_object(parent_fo)
-    backend_db.insert_object(child_fo)
+    backend_db.insert_multiple_objects(fw, parent_fo, child_fo)
     assert common_db.get_all_files_in_fw(fw.uid) == {child_fo.uid, parent_fo.uid}
->>>>>>> 26ad6a96
 
 
 def test_all_files_in_fo(backend_db, common_db):
     fw, parent_fo, child_fo = create_fw_with_parent_and_child()
-<<<<<<< HEAD
-    db.backend.insert_multiple_objects(fw, parent_fo, child_fo)
-    assert db.common.get_all_files_in_fo(fw) == {fw.uid, parent_fo.uid, child_fo.uid}
-    assert db.common.get_all_files_in_fo(parent_fo) == {parent_fo.uid, child_fo.uid}
-=======
-    backend_db.insert_object(fw)
-    backend_db.insert_object(parent_fo)
-    backend_db.insert_object(child_fo)
+    backend_db.insert_multiple_objects(fw, parent_fo, child_fo)
     assert common_db.get_all_files_in_fo(fw) == {fw.uid, parent_fo.uid, child_fo.uid}
     assert common_db.get_all_files_in_fo(parent_fo) == {parent_fo.uid, child_fo.uid}
->>>>>>> 26ad6a96
 
 
 def test_get_objects_by_uid_list(backend_db, common_db):
     fo, fw = create_fw_with_child_fo()
-<<<<<<< HEAD
-    db.backend.insert_multiple_objects(fw, fo)
-    result = db.common.get_objects_by_uid_list([fo.uid, fw.uid])
-=======
-    backend_db.insert_object(fw)
-    backend_db.insert_object(fo)
+    backend_db.insert_multiple_objects(fw, fo)
     result = common_db.get_objects_by_uid_list([fo.uid, fw.uid])
->>>>>>> 26ad6a96
     assert len(result) == 2
     objects_by_uid = {fo.uid: fo for fo in result}
     assert fo.uid in objects_by_uid and fw.uid in objects_by_uid
@@ -160,13 +132,7 @@
     fw.processed_analysis['test_plugin'] = generate_analysis_entry(summary=['entry0'])
     parent_fo.processed_analysis['test_plugin'] = generate_analysis_entry(summary=['entry1', 'entry2'])
     child_fo.processed_analysis['test_plugin'] = generate_analysis_entry(summary=['entry2', 'entry3'])
-<<<<<<< HEAD
-    db.backend.insert_multiple_objects(fw, parent_fo, child_fo)
-=======
-    backend_db.insert_object(fw)
-    backend_db.insert_object(parent_fo)
-    backend_db.insert_object(child_fo)
->>>>>>> 26ad6a96
+    backend_db.insert_multiple_objects(fw, parent_fo, child_fo)
 
     result = common_db.get_complete_object_including_all_summaries(fw.uid)
     assert isinstance(result, Firmware)
@@ -228,12 +194,7 @@
 
 def test_get_summary_fw(backend_db, common_db):
     fo, fw = create_fw_with_child_fo()
-<<<<<<< HEAD
-    db.backend.insert_multiple_objects(fw, fo)
-=======
-    backend_db.insert_object(fw)
-    backend_db.insert_object(fo)
->>>>>>> 26ad6a96
+    backend_db.insert_multiple_objects(fw, fo)
 
     summary = common_db.get_summary(fw, 'dummy')
     assert isinstance(summary, dict), 'summary is not a dict'
@@ -248,13 +209,7 @@
 
 def test_get_summary_fo(backend_db, common_db):
     fw, parent_fo, child_fo = create_fw_with_parent_and_child()
-<<<<<<< HEAD
-    db.backend.insert_multiple_objects(fw, parent_fo, child_fo)
-=======
-    backend_db.insert_object(fw)
-    backend_db.insert_object(parent_fo)
-    backend_db.insert_object(child_fo)
->>>>>>> 26ad6a96
+    backend_db.insert_multiple_objects(fw, parent_fo, child_fo)
 
     summary = common_db.get_summary(parent_fo, 'dummy')
     assert parent_fo.uid in summary['sum a'], 'summary of the file itself should be included'
@@ -268,41 +223,23 @@
     fo, fw = create_fw_with_child_fo()
     tag = {'OS Version': {'color': 'success', 'value': 'FactOS', 'propagate': True}}
     fo.processed_analysis['software_components'] = generate_analysis_entry(tags=tag)
-<<<<<<< HEAD
-    db.backend.insert_multiple_objects(fw, fo)
-    assert db.common._collect_analysis_tags_from_children(fw.uid) == {'software_components': tag}
-=======
-    backend_db.insert_object(fw)
-    backend_db.insert_object(fo)
+    backend_db.insert_multiple_objects(fw, fo)
     assert common_db._collect_analysis_tags_from_children(fw.uid) == {'software_components': tag}
->>>>>>> 26ad6a96
 
 
 def test_collect_child_tags_no_propagate(backend_db, common_db):
     fo, fw = create_fw_with_child_fo()
     tag = {'OS Version': {'color': 'success', 'value': 'FactOS', 'propagate': False}}
     fo.processed_analysis['software_components'] = generate_analysis_entry(tags=tag)
-<<<<<<< HEAD
-    db.backend.insert_multiple_objects(fw, fo)
-    assert db.common._collect_analysis_tags_from_children(fw.uid) == {}
-=======
-    backend_db.insert_object(fw)
-    backend_db.insert_object(fo)
+    backend_db.insert_multiple_objects(fw, fo)
     assert common_db._collect_analysis_tags_from_children(fw.uid) == {}
->>>>>>> 26ad6a96
 
 
 def test_collect_child_tags_no_tags(backend_db, common_db):
     fo, fw = create_fw_with_child_fo()
     fo.processed_analysis['software_components'] = generate_analysis_entry(tags={})
-<<<<<<< HEAD
-    db.backend.insert_multiple_objects(fw, fo)
-    assert db.common._collect_analysis_tags_from_children(fw.uid) == {}
-=======
-    backend_db.insert_object(fw)
-    backend_db.insert_object(fo)
+    backend_db.insert_multiple_objects(fw, fo)
     assert common_db._collect_analysis_tags_from_children(fw.uid) == {}
->>>>>>> 26ad6a96
 
 
 def test_collect_child_tags_duplicate(backend_db, common_db):
@@ -312,13 +249,7 @@
     fo_2 = create_test_file_object('get_files_test/testfile2')
     fo_2.processed_analysis['software_components'] = generate_analysis_entry(tags=tag)
     fo_2.parent_firmware_uids.add(fw.uid)
-<<<<<<< HEAD
-    db.backend.insert_multiple_objects(fw, fo, fo_2)
-=======
-    backend_db.insert_object(fw)
-    backend_db.insert_object(fo)
-    backend_db.insert_object(fo_2)
->>>>>>> 26ad6a96
+    backend_db.insert_multiple_objects(fw, fo, fo_2)
 
     assert common_db._collect_analysis_tags_from_children(fw.uid) == {'software_components': tag}
 
@@ -331,13 +262,7 @@
     tags = {'OS Version': {'color': 'success', 'value': 'OtherOS 0.2', 'propagate': True}}
     fo_2.processed_analysis['software_components'] = generate_analysis_entry(tags=tags)
     fo_2.parent_firmware_uids.add(fw.uid)
-<<<<<<< HEAD
-    db.backend.insert_multiple_objects(fw, fo, fo_2)
-=======
-    backend_db.insert_object(fw)
-    backend_db.insert_object(fo)
-    backend_db.insert_object(fo_2)
->>>>>>> 26ad6a96
+    backend_db.insert_multiple_objects(fw, fo, fo_2)
 
     assert len(common_db._collect_analysis_tags_from_children(fw.uid)['software_components']) == 2
 
@@ -363,75 +288,75 @@
     assert fo.analysis_tags['foo']['tag_a'] == tags1['tag_a']
 
 
-def test_get_file_tree_path(db):
-    fw, parent_fo, child_fo = create_fw_with_parent_and_child()
-
-    assert db.common.get_file_tree_path_for_uid_list([fw.uid]) == {fw.uid: [[fw.uid]]}, 'fallback does not work'
-    assert db.common.get_file_tree_path(fw.uid) == [[fw.uid]], 'fallback does not work'
-
-    db.backend.insert_multiple_objects(fw, parent_fo, child_fo)
-
-    child_path = db.common.get_file_tree_path_for_uid_list([child_fo.uid])
+def test_get_file_tree_path(common_db, backend_db):
+    fw, parent_fo, child_fo = create_fw_with_parent_and_child()
+
+    assert common_db.get_file_tree_path_for_uid_list([fw.uid]) == {fw.uid: [[fw.uid]]}, 'fallback does not work'
+    assert common_db.get_file_tree_path(fw.uid) == [[fw.uid]], 'fallback does not work'
+
+    backend_db.insert_multiple_objects(fw, parent_fo, child_fo)
+
+    child_path = common_db.get_file_tree_path_for_uid_list([child_fo.uid])
     assert child_path == {child_fo.uid: [[fw.uid, parent_fo.uid, child_fo.uid]]}
-    assert db.common.get_file_tree_path(child_fo.uid) == [[fw.uid, parent_fo.uid, child_fo.uid]]
-
-    parent_path = db.common.get_file_tree_path_for_uid_list([parent_fo.uid])
+    assert common_db.get_file_tree_path(child_fo.uid) == [[fw.uid, parent_fo.uid, child_fo.uid]]
+
+    parent_path = common_db.get_file_tree_path_for_uid_list([parent_fo.uid])
     assert parent_path == {parent_fo.uid: [[fw.uid, parent_fo.uid]]}
 
-    combined = db.common.get_file_tree_path_for_uid_list([parent_fo.uid, child_fo.uid])
+    combined = common_db.get_file_tree_path_for_uid_list([parent_fo.uid, child_fo.uid])
     assert len(combined) == 2
 
 
-def test_get_vfps_for_uid_list(db):
+def test_get_vfps_for_uid_list(common_db, backend_db):
     fw, parent_fo, child_fo = create_fw_with_parent_and_child()
     parent_fo.virtual_file_path = {fw.uid: ['/a/b']}
     child_fo.virtual_file_path = {parent_fo.uid: ['/test']}
-    db.backend.insert_multiple_objects(fw, parent_fo, child_fo)
+    backend_db.insert_multiple_objects(fw, parent_fo, child_fo)
     expected = {
         parent_fo.uid: parent_fo.virtual_file_path,
         child_fo.uid: child_fo.virtual_file_path,
     }
-    assert db.common.get_vfps_for_uid_list([parent_fo.uid, child_fo.uid]) == expected
-
-
-def test_get_vfps_for_root_uid(db):
+    assert common_db.get_vfps_for_uid_list([parent_fo.uid, child_fo.uid]) == expected
+
+
+def test_get_vfps_for_root_uid(common_db, backend_db):
     fo, parent_1, fw_1, fw_2 = get_fo_with_2_root_fw()
-    db.backend.insert_multiple_objects(fw_2, fw_1, parent_1, fo)
-
-    assert db.common.get_vfps(fo.uid) == fo.virtual_file_path
-    assert db.common.get_vfps_for_uid_list([fo.uid]) == {fo.uid: fo.virtual_file_path}
-
-    assert db.common.get_vfps(fo.uid, root_uid=fw_1.uid) == {parent_1.uid: fo.virtual_file_path.get(parent_1.uid)}
-    assert db.common.get_vfps(fo.uid, root_uid=fw_2.uid) == {fw_2.uid: fo.virtual_file_path.get(fw_2.uid)}
-    assert db.common.get_vfps_for_uid_list([fo.uid], root_uid=fw_1.uid) == {
+    backend_db.insert_multiple_objects(fw_2, fw_1, parent_1, fo)
+
+    assert common_db.get_vfps(fo.uid) == fo.virtual_file_path
+    assert common_db.get_vfps_for_uid_list([fo.uid]) == {fo.uid: fo.virtual_file_path}
+
+    assert common_db.get_vfps(fo.uid, root_uid=fw_1.uid) == {parent_1.uid: fo.virtual_file_path.get(parent_1.uid)}
+    assert common_db.get_vfps(fo.uid, root_uid=fw_2.uid) == {fw_2.uid: fo.virtual_file_path.get(fw_2.uid)}
+    assert common_db.get_vfps_for_uid_list([fo.uid], root_uid=fw_1.uid) == {
         fo.uid: {parent_1.uid: fo.virtual_file_path.get(parent_1.uid)}
     }
 
 
-def test_get_vfps_in_parent(db):
+def test_get_vfps_in_parent(common_db, backend_db):
     fo, fw = create_fw_with_child_fo()
     fo_2 = create_test_file_object(uid='fo_2')
     add_included_file(fo_2, fw, fw, ['/foo', '/bar'])
-    db.backend.insert_multiple_objects(fw, fo, fo_2)
-    result = db.common.get_vfps_in_parent(fw.uid)
+    backend_db.insert_multiple_objects(fw, fo, fo_2)
+    result = common_db.get_vfps_in_parent(fw.uid)
     assert fo.uid in result and fo_2.uid in result
     assert result[fo.uid] == fo.virtual_file_path[fw.uid]
     assert set(result[fo_2.uid]) == set(fo_2.virtual_file_path[fw.uid])
 
 
-def test_tree_path_with_root_uid(db):
+def test_tree_path_with_root_uid(common_db, backend_db):
     child_fo, parent_fo, fw, fw2 = get_fo_with_2_root_fw()
-    db.backend.insert_multiple_objects(fw, fw2, parent_fo, child_fo)
-
-    result = sorted(db.common.get_file_tree_path_for_uid_list([child_fo.uid], root_uid=None).get(child_fo.uid))
+    backend_db.insert_multiple_objects(fw, fw2, parent_fo, child_fo)
+
+    result = sorted(common_db.get_file_tree_path_for_uid_list([child_fo.uid], root_uid=None).get(child_fo.uid))
     assert len(result) == 2
     assert result[0] == [fw.uid, parent_fo.uid, child_fo.uid]
     assert result[1] == [fw2.uid, child_fo.uid]
 
-    result = sorted(db.common.get_file_tree_path_for_uid_list([child_fo.uid], root_uid=fw.uid).get(child_fo.uid))
+    result = sorted(common_db.get_file_tree_path_for_uid_list([child_fo.uid], root_uid=fw.uid).get(child_fo.uid))
     assert len(result) == 1
     assert result[0][0] == fw.uid
 
-    result = sorted(db.common.get_file_tree_path_for_uid_list([child_fo.uid], root_uid=fw2.uid).get(child_fo.uid))
+    result = sorted(common_db.get_file_tree_path_for_uid_list([child_fo.uid], root_uid=fw2.uid).get(child_fo.uid))
     assert len(result) == 1
     assert result[0][0] == fw2.uid