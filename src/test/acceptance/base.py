import gc
import logging
import os
import time
import unittest
from concurrent.futures import ThreadPoolExecutor
from tempfile import TemporaryDirectory

from common_helper_files import create_dir_for_file

from helperFunctions.config import load_config
from intercom.back_end_binding import InterComBackEndBinding
from scheduler.analysis import AnalysisScheduler
from scheduler.comparison_scheduler import ComparisonScheduler
from scheduler.unpacking_scheduler import UnpackingScheduler
from storage.db_interface_backend import BackendDbInterface
from storage.fsorganizer import FSOrganizer
from storage.unpacking_locks import UnpackingLockManager
<<<<<<< HEAD
from test.common_helper import setup_test_tables  # pylint: disable=wrong-import-order
=======
from test.common_helper import (  # pylint: disable=wrong-import-order
    clean_test_database, clear_test_tables, get_database_names, setup_test_tables
)
>>>>>>> 7f98cb8f
from web_interface.frontend_main import WebFrontEnd

TMP_DB_NAME = 'tmp_acceptance_tests'


class TestAcceptanceBase(unittest.TestCase):  # pylint: disable=too-many-instance-attributes

    class TestFW:
        def __init__(self, uid, path, name):
            self.uid = uid
            self.path = path
            self.name = name
            self.file_name = os.path.basename(self.path)

    @classmethod
    def setUpClass(cls):
        cls._set_config()

    def setUp(self):
        setup_test_tables(self.config)

        self.tmp_dir = TemporaryDirectory(prefix='fact_test_')
        self.config.set('data_storage', 'firmware_file_storage_directory', self.tmp_dir.name)
        self.frontend = WebFrontEnd(config=self.config)
        self.frontend.app.config['TESTING'] = not self.config.getboolean('ExpertSettings', 'authentication')
        self.test_client = self.frontend.app.test_client()

        self.test_fw_a = self.TestFW('418a54d78550e8584291c96e5d6168133621f352bfc1d43cf84e81187fef4962_787',
                                     'container/test.zip', 'test_fw_a')
        self.test_fw_b = self.TestFW('d38970f8c5153d1041810d0908292bc8df21e7fd88aab211a8fb96c54afe6b01_319',
                                     'container/test.7z', 'test_fw_b')
        self.test_fw_c = self.TestFW('5fadb36c49961981f8d87cc21fc6df73a1b90aa1857621f2405d317afb994b64_68415',
                                     'regression_one', 'test_fw_c')

    def tearDown(self):
<<<<<<< HEAD
        self.admin_db.base.metadata.drop_all(self.admin_db.engine)  # delete test db tables
=======
        clear_test_tables(self.config)
        clean_test_database(self.config, get_database_names(self.config))
>>>>>>> 7f98cb8f
        self.tmp_dir.cleanup()
        gc.collect()

    @classmethod
    def _set_config(cls):
        cls.config = load_config('main.cfg')
        test_db = cls.config.get('data_storage', 'postgres_test_database')
        cls.config.set('data_storage', 'postgres_database', test_db)
        cls.config.set('ExpertSettings', 'authentication', 'false')

    def _stop_backend(self):
        with ThreadPoolExecutor(max_workers=4) as pool:
            pool.submit(self.intercom.shutdown)
            pool.submit(self.compare_service.shutdown)
            pool.submit(self.unpacking_service.shutdown)
            pool.submit(self.analysis_service.shutdown)

    def _start_backend(self, post_analysis=None, compare_callback=None):
        # pylint: disable=attribute-defined-outside-init
        unpacking_locks = UnpackingLockManager()
        self.analysis_service = AnalysisScheduler(config=self.config, post_analysis=post_analysis, unpacking_locks=unpacking_locks)
        self.unpacking_service = UnpackingScheduler(
            config=self.config, post_unpack=self.analysis_service.start_analysis_of_object, unpacking_locks=unpacking_locks
        )
        self.compare_service = ComparisonScheduler(config=self.config, callback=compare_callback)
        self.intercom = InterComBackEndBinding(
            config=self.config, analysis_service=self.analysis_service, compare_service=self.compare_service,
            unpacking_service=self.unpacking_service, unpacking_locks=unpacking_locks
        )
        self.fs_organizer = FSOrganizer(config=self.config)

    def _setup_debugging_logging(self):
        # for debugging purposes only
        log_level = logging.DEBUG
        log_format = logging.Formatter(fmt='[%(asctime)s][%(module)s][%(levelname)s]: %(message)s', datefmt='%Y-%m-%d %H:%M:%S')
        logger = logging.getLogger('')
        logger.setLevel(logging.DEBUG)
        create_dir_for_file(self.config['Logging']['logFile'])
        file_log = logging.FileHandler(self.config['Logging']['logFile'])
        file_log.setLevel(log_level)
        file_log.setFormatter(log_format)
        console_log = logging.StreamHandler()
        console_log.setLevel(logging.DEBUG)
        console_log.setFormatter(log_format)
        logger.addHandler(file_log)
        logger.addHandler(console_log)


class TestAcceptanceBaseWithDb(TestAcceptanceBase):
    def setUp(self):
        super().setUp()
        self._start_backend()
        self.db_backend = BackendDbInterface(config=self.config)
        time.sleep(2)  # wait for systems to start

    def tearDown(self):
        self._stop_backend()
        super().tearDown()<|MERGE_RESOLUTION|>--- conflicted
+++ resolved
@@ -16,13 +16,7 @@
 from storage.db_interface_backend import BackendDbInterface
 from storage.fsorganizer import FSOrganizer
 from storage.unpacking_locks import UnpackingLockManager
-<<<<<<< HEAD
-from test.common_helper import setup_test_tables  # pylint: disable=wrong-import-order
-=======
-from test.common_helper import (  # pylint: disable=wrong-import-order
-    clean_test_database, clear_test_tables, get_database_names, setup_test_tables
-)
->>>>>>> 7f98cb8f
+from test.common_helper import clear_test_tables, setup_test_tables  # pylint: disable=wrong-import-order
 from web_interface.frontend_main import WebFrontEnd
 
 TMP_DB_NAME = 'tmp_acceptance_tests'
@@ -58,12 +52,7 @@
                                      'regression_one', 'test_fw_c')
 
     def tearDown(self):
-<<<<<<< HEAD
-        self.admin_db.base.metadata.drop_all(self.admin_db.engine)  # delete test db tables
-=======
         clear_test_tables(self.config)
-        clean_test_database(self.config, get_database_names(self.config))
->>>>>>> 7f98cb8f
         self.tmp_dir.cleanup()
         gc.collect()
 
