# pylint: disable=protected-access,invalid-name,wrong-import-order,use-implicit-booleaness-not-comparison,too-many-arguments
import os
from multiprocessing import Queue
from time import sleep
from unittest import mock

import pytest

from objects.firmware import Firmware
from scheduler.analysis import MANDATORY_PLUGINS, AnalysisScheduler
from test.common_helper import MockFileObject, get_test_data_dir
from test.mock import mock_patch, mock_spy


class ViewUpdaterMock:
    def update_view(self, *_):
        pass


class BackendDbInterface:
    def get_analysis(self, *_):
        pass


@pytest.mark.common_config_overwrite(
    {
        'file_hashes': {
            'hashes': 'md5, sha1, sha256, sha512, ripemd160, whirlpool',
        },
        'printable_strings': {
            'min-length': 6,
        },
    }
)
<<<<<<< HEAD
class AnalysisSchedulerTest(TestCase):
    @mock.patch('plugins.base.ViewUpdater', lambda *_: ViewUpdaterMock())
    def setUp(self):
        self.mocked_interface = BackendDbInterface()
        self.tmp_queue = Queue()
        self.lock_manager = UnpackingLockManager()
        self.sched = AnalysisScheduler(
            post_analysis=self.dummy_callback,
            db_interface=self.mocked_interface,
            unpacking_locks=self.lock_manager,
        )
        self.sched.start()

    def tearDown(self):
        self.sched.shutdown()
        self.lock_manager.shutdown()
        self.tmp_queue.close()
        gc.collect()

    def dummy_callback(self, uid, plugin, analysis_result):
        self.tmp_queue.put({'uid': uid, 'plugin': plugin, 'result': analysis_result})
=======
class TestScheduleInitialAnalysis:
    def test_plugin_registration(self, analysis_scheduler):
        assert 'dummy_plugin_for_testing_only' in analysis_scheduler.analysis_plugins, 'Dummy plugin not found'
>>>>>>> 26ad6a96

    @pytest.mark.SchedulerTestConfig(start_processes=False)
    def test_schedule_firmware_init_no_analysis_selected(self, analysis_scheduler):
        analysis_scheduler.process_queue = Queue()
        test_fw = Firmware(binary=b'test')
        analysis_scheduler.start_analysis_of_object(test_fw)
        test_fw = analysis_scheduler.process_queue.get(timeout=5)
        assert len(test_fw.scheduled_analysis) == len(MANDATORY_PLUGINS), 'Mandatory Plugins not selected'
        for item in MANDATORY_PLUGINS:
            assert item in test_fw.scheduled_analysis

    @pytest.mark.SchedulerTestConfig(start_processes=True)
    def test_whole_run_analysis_selected(self, analysis_scheduler, post_analysis_queue):
        test_fw = Firmware(file_path=os.path.join(get_test_data_dir(), 'get_files_test/testfile1'))
        test_fw.scheduled_analysis = ['dummy_plugin_for_testing_only']
        analysis_scheduler.start_analysis_of_object(test_fw)
        analysis_results = [post_analysis_queue.get(timeout=10) for _ in range(3)]
        analysis_results = [
            {'uid': uid, 'plugin': plugin, 'result': result} for uid, plugin, result in analysis_results
        ]
        assert len(analysis_results) == 3, 'analysis not done'
        assert analysis_results[0]['plugin'] == 'file_type'
        assert analysis_results[1]['plugin'] == 'dummy_plugin_for_testing_only'
        assert analysis_results[2]['plugin'] == 'file_hashes'
        assert analysis_results[1]['result']['result']['1'] == 'first result', 'result not correct'
        assert analysis_results[1]['result']['summary'] == ['first result', 'second result']

    def test_expected_plugins_are_found(self, analysis_scheduler):
        result = analysis_scheduler.get_plugin_dict()

        assert 'file_hashes' in result, 'file hashes plugin not found'
        assert 'file_type' in result, 'file type plugin not found'
        assert 'dummy_plugin_for_testing_only' not in result, 'dummy plug-in not removed'

    def test_get_plugin_dict_description(self, analysis_scheduler):
        result = analysis_scheduler.get_plugin_dict()
        assert (
            result['file_type'][0] == analysis_scheduler.analysis_plugins['file_type'].DESCRIPTION
        ), 'description not correct'

    @pytest.mark.backend_config_overwrite(
        {
            'analysis_preset': {
                "default": {
                    "name": "default",
                    'plugins': ['file_hashes'],
                },
            }
        }
    )
    def test_get_plugin_dict_flags(self, analysis_scheduler):
        result = analysis_scheduler.get_plugin_dict()

        assert result['file_hashes'][1], 'mandatory flag not set'
        assert result['unpacker'][1], 'unpacker plugin not marked as mandatory'

        assert result['file_hashes'][2]['default'], 'default flag not set'
        assert not result['file_type'][2]['default'], 'default flag set but should not'

    def test_get_plugin_dict_version(self, analysis_scheduler):
        result = analysis_scheduler.get_plugin_dict()
        assert analysis_scheduler.analysis_plugins['file_type'].VERSION == result['file_type'][3], 'version not correct'
        assert (
            analysis_scheduler.analysis_plugins['file_hashes'].VERSION == result['file_hashes'][3]
        ), 'version not correct'

    def test_process_next_analysis_unknown_plugin(self, analysis_scheduler):
        test_fw = Firmware(file_path=os.path.join(get_test_data_dir(), 'get_files_test/testfile1'))
        test_fw.scheduled_analysis = ['unknown_plugin']

        with mock_spy(analysis_scheduler, '_start_or_skip_analysis') as spy:
            analysis_scheduler._process_next_analysis_task(test_fw)
            assert not spy.was_called(), 'unknown plugin should simply be skipped'

    @pytest.mark.backend_config_overwrite(
        {
            'plugin': {
                'dummy_plugin_for_testing_only': {
                    'name': 'dummy_plugin_for_testing_only',
                    'mime_whitelist': ['foo', 'bar'],
                },
            }
        }
    )
    def test_skip_analysis_because_whitelist(self, analysis_scheduler, post_analysis_queue):
        test_fw = Firmware(file_path=os.path.join(get_test_data_dir(), 'get_files_test/testfile1'))
        test_fw.scheduled_analysis = ['file_hashes']
        test_fw.processed_analysis['file_type'] = {'result': {'mime': 'text/plain'}}
        analysis_scheduler._start_or_skip_analysis('dummy_plugin_for_testing_only', test_fw)
        uid, plugin, analysis_result = post_analysis_queue.get(timeout=10)
        assert plugin == 'dummy_plugin_for_testing_only'
        assert 'skipped' in analysis_result['result']


class TestAnalysisSchedulerBlacklist:

    test_plugin = 'test_plugin'
    file_object = MockFileObject()

    class PluginMock:
        DEPENDENCIES = []

        def __init__(self, blacklist=None, whitelist=None):
            if blacklist:
                self.MIME_BLACKLIST = blacklist
            if whitelist:
                self.MIME_WHITELIST = whitelist

        def shutdown(self):
            pass

    @classmethod
    def setup_class(cls):
        cls.init_patch = mock.patch(target='scheduler.analysis.AnalysisScheduler.__init__', new=lambda *_: None)
        cls.init_patch.start()
        cls.sched = AnalysisScheduler()
        cls.sched.analysis_plugins = {}
        cls.plugin_list = ['no_deps', 'foo', 'bar']
        cls.init_patch.stop()

    def test_get_blacklist_and_whitelist_from_plugin(self):
        self.sched.analysis_plugins['test_plugin'] = self.PluginMock(['foo'], ['bar'])
        blacklist, whitelist = self.sched._get_blacklist_and_whitelist_from_plugin('test_plugin')
        assert (blacklist, whitelist) == (['foo'], ['bar'])

    def test_get_blacklist_and_whitelist_from_plugin__missing_in_plugin(self):
        self.sched.analysis_plugins['test_plugin'] = self.PluginMock(['foo'])
        blacklist, whitelist = self.sched._get_blacklist_and_whitelist_from_plugin('test_plugin')
        assert whitelist == []
        assert isinstance(blacklist, list)

    @pytest.mark.backend_config_overwrite(
        {
            'plugin': {
                'test_plugin': {
                    'name': 'test_plugin',
                    'mime_blacklist': ['type1', 'type2'],
                }
            }
        }
    )
    def test_get_blacklist_and_whitelist_from_config(self):
        blacklist, whitelist = self.sched._get_blacklist_and_whitelist_from_config('test_plugin')
        assert blacklist == ['type1', 'type2']
        assert whitelist == []

    @pytest.mark.backend_config_overwrite(
        {
            'plugin': {
                'test_plugin': {
                    'name': 'test_plugin',
                    'mime_blacklist': ['type1', 'type2'],
                }
            }
        }
    )
    def test_get_blacklist_and_whitelist__in_config_and_plugin(self):
        self.sched.analysis_plugins['test_plugin'] = self.PluginMock(['foo'], ['bar'])
        blacklist, whitelist = self.sched._get_blacklist_and_whitelist('test_plugin')
        assert blacklist == ['type1', 'type2']
        assert whitelist == []

    def test_get_blacklist_and_whitelist__plugin_only(self):
        self.sched.analysis_plugins['test_plugin'] = self.PluginMock(['foo'], ['bar'])
        blacklist, whitelist = self.sched._get_blacklist_and_whitelist('test_plugin')
        assert (blacklist, whitelist) == (['foo'], ['bar'])

    def test_next_analysis_is_blacklisted__blacklisted(self):
        self.sched.analysis_plugins[self.test_plugin] = self.PluginMock(blacklist=['blacklisted_type'])
        self.file_object.processed_analysis['file_type']['result']['mime'] = 'blacklisted_type'
        blacklisted = self.sched._next_analysis_is_blacklisted(self.test_plugin, self.file_object)
        assert blacklisted is True

    def test_next_analysis_is_blacklisted__not_blacklisted(self):
        self.sched.analysis_plugins[self.test_plugin] = self.PluginMock(blacklist=[])
        self.file_object.processed_analysis['file_type']['result']['mime'] = 'not_blacklisted_type'
        blacklisted = self.sched._next_analysis_is_blacklisted(self.test_plugin, self.file_object)
        assert blacklisted is False

    def test_next_analysis_is_blacklisted__whitelisted(self):
        self.sched.analysis_plugins[self.test_plugin] = self.PluginMock(whitelist=['whitelisted_type'])
        self.file_object.processed_analysis['file_type']['result']['mime'] = 'whitelisted_type'
        blacklisted = self.sched._next_analysis_is_blacklisted(self.test_plugin, self.file_object)
        assert blacklisted is False

    def test_next_analysis_is_blacklisted__not_whitelisted(self):
        self.sched.analysis_plugins[self.test_plugin] = self.PluginMock(whitelist=['some_other_type'])
        self.file_object.processed_analysis['file_type']['result']['mime'] = 'not_whitelisted_type'
        blacklisted = self.sched._next_analysis_is_blacklisted(self.test_plugin, self.file_object)
        assert blacklisted is True

    def test_next_analysis_is_blacklisted__whitelist_precedes_blacklist(self):
        self.sched.analysis_plugins[self.test_plugin] = self.PluginMock(
            blacklist=['test_type'], whitelist=['test_type']
        )
        self.file_object.processed_analysis['file_type']['result']['mime'] = 'test_type'
        blacklisted = self.sched._next_analysis_is_blacklisted(self.test_plugin, self.file_object)
        assert blacklisted is False

        self.sched.analysis_plugins[self.test_plugin] = self.PluginMock(blacklist=[], whitelist=['some_other_type'])
        self.file_object.processed_analysis['file_type']['result']['mime'] = 'test_type'
        blacklisted = self.sched._next_analysis_is_blacklisted(self.test_plugin, self.file_object)
        assert blacklisted is True

    def test_get_blacklist_file_type_from_database(self):
        def add_file_type_mock(_, fo):
            fo.processed_analysis['file_type'] = {'result': {'mime': 'foo_type'}}

        file_object = MockFileObject()
        file_object.processed_analysis.pop('file_type')
        with mock_patch(self.sched, '_add_completed_analysis_results_to_file_object', add_file_type_mock):
            result = self.sched._get_file_type_from_object_or_db(file_object)
            assert result == 'foo_type'


class TestAnalysisSkipping:
    class PluginMock:
        DEPENDENCIES = []

        def __init__(self, version, system_version):
            self.VERSION = version
            self.NAME = 'test plug-in'
            if system_version:
                self.SYSTEM_VERSION = system_version

    class BackendMock:
        def __init__(self, analysis_result):
            self.analysis_entry = analysis_result

        def get_analysis(self, *_):
            return self.analysis_entry

    @classmethod
    def setup_class(cls):
        cls.init_patch = mock.patch(target='scheduler.analysis.AnalysisScheduler.__init__', new=lambda *_: None)
        cls.init_patch.start()

        cls.scheduler = AnalysisScheduler()
        cls.scheduler.analysis_plugins = {}

        cls.init_patch.stop()

    @pytest.mark.parametrize(
        'plugin_version, plugin_system_version, analysis_plugin_version, ' 'analysis_system_version, expected_output',
        [
            ('1.0', None, '1.0', None, True),
            ('1.1', None, '1.0', None, False),
            ('1.0', None, '1.1', None, True),
            ('1.0', '2.0', '1.0', '2.0', True),
            ('1.0', '2.0', '1.0', '2.1', True),
            ('1.0', '2.1', '1.0', '2.0', False),
            ('1.0', '2.0', '1.0', None, False),
            (' 1.0', '1.1', '1.1', '1.0', False),  # invalid version string
        ],
    )
    def test_analysis_is_already_in_db_and_up_to_date(
        self, plugin_version, plugin_system_version, analysis_plugin_version, analysis_system_version, expected_output
    ):
        plugin = 'foo'
        analysis_entry = {
            'plugin': plugin,
            'plugin_version': analysis_plugin_version,
            'system_version': analysis_system_version,
        }
        self.scheduler.db_backend_service = self.BackendMock(analysis_entry)
        self.scheduler.analysis_plugins[plugin] = self.PluginMock(
            version=plugin_version, system_version=plugin_system_version
        )
        assert self.scheduler._analysis_is_already_in_db_and_up_to_date(plugin, '') == expected_output

    @pytest.mark.parametrize(
        'db_entry',
        [
            {'plugin': 'plugin', 'plugin_version': '0'},  # 'system_version' missing
            {
                'plugin': 'plugin',
                'result': {'failed': 'reason'},
                'plugin_version': '0',
                'system_version': '0',
            },  # failed
        ],
    )
    def test_analysis_is_already_in_db_and_up_to_date__incomplete(self, db_entry):
        self.scheduler.db_backend_service = self.BackendMock(db_entry)
        self.scheduler.analysis_plugins['plugin'] = self.PluginMock(version='1.0', system_version='1.0')
        assert self.scheduler._analysis_is_already_in_db_and_up_to_date('plugin', '') is False

    def test_is_forced_update(self):
        fo = MockFileObject()
        assert self.scheduler._is_forced_update(fo) is False
        fo.force_update = False
        assert self.scheduler._is_forced_update(fo) is False
        fo.force_update = True
        assert self.scheduler._is_forced_update(fo) is True


class TestAnalysisShouldReanalyse:
    class PluginMock:
        DEPENDENCIES = ['plugin_dep']
        NAME = 'plugin_root'

        def __init__(self, plugin_version, system_version):
            self.VERSION = plugin_version
            self.SYSTEM_VERSION = system_version

    class BackendMock:
        def __init__(self, dependency_analysis_date, system_version=None):
            self.date = dependency_analysis_date
            self.system_version = system_version

        def get_analysis(self, *_):
            return dict(analysis_date=self.date, system_version=None)

    @classmethod
    def setup_class(cls):
        cls.init_patch = mock.patch(target='scheduler.analysis.AnalysisScheduler.__init__', new=lambda *_: None)
        cls.init_patch.start()
        cls.scheduler = AnalysisScheduler()
        cls.init_patch.stop()

    @pytest.mark.parametrize(
        'plugin_date, dependency_date, plugin_version, system_version, db_plugin_version, db_system_version, expected_result',
        [
            (10, 20, '1.0', None, '1.0', None, False),  # analysis date < dependency date => not up to date
            (20, 10, '1.0', None, '1.0', None, True),  # analysis date > dependency date => up to date
            (20, 10, '1.1', None, '1.0', None, False),  # plugin version > db version => not up to date
            (20, 10, '1.0', None, '1.1', None, True),  # plugin version < db version => up to date
            (20, 10, '1.0', '1.1', '1.0', '1.0', False),  # system version > db system version => not up to date
            (20, 10, '1.0', '1.0', '1.0', '1.1', True),  # system version < db system version => up to date
            (20, 10, '1.0', '1.0', '1.0', None, False),  # system version did not exist in db => not up to date
            (20, 10, 'foo', '1.0', '1.0', None, False),  # invalid version => not up to date
        ],
    )
    def test_analysis_is_up_to_date(
        self,
        plugin_date,
        dependency_date,
        plugin_version,
        system_version,
        db_plugin_version,
        db_system_version,
        expected_result,
    ):
        analysis_db_entry = dict(
            plugin_version=db_plugin_version, analysis_date=plugin_date, system_version=db_system_version
        )
        self.scheduler.db_backend_service = self.BackendMock(dependency_date)
        plugin = self.PluginMock(plugin_version, system_version)
        assert self.scheduler._analysis_is_up_to_date(analysis_db_entry, plugin, 'uid') == expected_result


class PluginMock:
    def __init__(self, dependencies):
        self.DEPENDENCIES = dependencies


def test_combined_analysis_workload(monkeypatch):
    monkeypatch.setattr(AnalysisScheduler, '__init__', lambda *_: None)
    scheduler = AnalysisScheduler()

    scheduler.analysis_plugins = {}
    dummy_plugin = scheduler.analysis_plugins['dummy_plugin'] = PluginMock([])
    dummy_plugin.in_queue = Queue()  # pylint: disable=attribute-defined-outside-init
    scheduler.process_queue = Queue()
    try:
        assert scheduler.get_combined_analysis_workload() == 0
        scheduler.process_queue.put({})
        for _ in range(2):
            dummy_plugin.in_queue.put({})
        assert scheduler.get_combined_analysis_workload() == 3
    finally:
        sleep(0.1)  # let the queue finish internally to not cause "Broken pipe"
        scheduler.process_queue.close()
        dummy_plugin.in_queue.close()<|MERGE_RESOLUTION|>--- conflicted
+++ resolved
@@ -32,33 +32,9 @@
         },
     }
 )
-<<<<<<< HEAD
-class AnalysisSchedulerTest(TestCase):
-    @mock.patch('plugins.base.ViewUpdater', lambda *_: ViewUpdaterMock())
-    def setUp(self):
-        self.mocked_interface = BackendDbInterface()
-        self.tmp_queue = Queue()
-        self.lock_manager = UnpackingLockManager()
-        self.sched = AnalysisScheduler(
-            post_analysis=self.dummy_callback,
-            db_interface=self.mocked_interface,
-            unpacking_locks=self.lock_manager,
-        )
-        self.sched.start()
-
-    def tearDown(self):
-        self.sched.shutdown()
-        self.lock_manager.shutdown()
-        self.tmp_queue.close()
-        gc.collect()
-
-    def dummy_callback(self, uid, plugin, analysis_result):
-        self.tmp_queue.put({'uid': uid, 'plugin': plugin, 'result': analysis_result})
-=======
 class TestScheduleInitialAnalysis:
     def test_plugin_registration(self, analysis_scheduler):
         assert 'dummy_plugin_for_testing_only' in analysis_scheduler.analysis_plugins, 'Dummy plugin not found'
->>>>>>> 26ad6a96
 
     @pytest.mark.SchedulerTestConfig(start_processes=False)
     def test_schedule_firmware_init_no_analysis_selected(self, analysis_scheduler):
@@ -102,8 +78,8 @@
     @pytest.mark.backend_config_overwrite(
         {
             'analysis_preset': {
-                "default": {
-                    "name": "default",
+                'default': {
+                    'name': 'default',
                     'plugins': ['file_hashes'],
                 },
             }
@@ -154,7 +130,6 @@
 
 
 class TestAnalysisSchedulerBlacklist:
-
     test_plugin = 'test_plugin'
     file_object = MockFileObject()
 
@@ -302,7 +277,13 @@
         cls.init_patch.stop()
 
     @pytest.mark.parametrize(
-        'plugin_version, plugin_system_version, analysis_plugin_version, ' 'analysis_system_version, expected_output',
+        (
+            'plugin_version',
+            'plugin_system_version',
+            'analysis_plugin_version',
+            'analysis_system_version',
+            'expected_output',
+        ),
         [
             ('1.0', None, '1.0', None, True),
             ('1.1', None, '1.0', None, False),
@@ -370,7 +351,7 @@
             self.system_version = system_version
 
         def get_analysis(self, *_):
-            return dict(analysis_date=self.date, system_version=None)
+            return {'analysis_date': self.date, 'system_version': None}
 
     @classmethod
     def setup_class(cls):
@@ -380,7 +361,15 @@
         cls.init_patch.stop()
 
     @pytest.mark.parametrize(
-        'plugin_date, dependency_date, plugin_version, system_version, db_plugin_version, db_system_version, expected_result',
+        (
+            'plugin_date',
+            'dependency_date',
+            'plugin_version',
+            'system_version',
+            'db_plugin_version',
+            'db_system_version',
+            'expected_result',
+        ),
         [
             (10, 20, '1.0', None, '1.0', None, False),  # analysis date < dependency date => not up to date
             (20, 10, '1.0', None, '1.0', None, True),  # analysis date > dependency date => up to date
@@ -402,9 +391,11 @@
         db_system_version,
         expected_result,
     ):
-        analysis_db_entry = dict(
-            plugin_version=db_plugin_version, analysis_date=plugin_date, system_version=db_system_version
-        )
+        analysis_db_entry = {
+            'plugin_version': db_plugin_version,
+            'analysis_date': plugin_date,
+            'system_version': db_system_version,
+        }
         self.scheduler.db_backend_service = self.BackendMock(dependency_date)
         plugin = self.PluginMock(plugin_version, system_version)
         assert self.scheduler._analysis_is_up_to_date(analysis_db_entry, plugin, 'uid') == expected_result
