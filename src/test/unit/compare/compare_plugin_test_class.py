from __future__ import annotations

import gc
from configparser import ConfigParser
from typing import cast, Type, TYPE_CHECKING

from storage.db_interface_comparison import ComparisonDbInterface
from test.common_helper import CommonDatabaseMock, create_test_firmware

if TYPE_CHECKING:
    from compare.PluginBase import CompareBasePlugin


class ComparePluginTest:
    # This name must be changed according to the name of plug-in to test
    PLUGIN_NAME = 'base'
    PLUGIN_CLASS: Type[CompareBasePlugin] | None = None

<<<<<<< HEAD
    def setup(self):
=======
    def setup_method(self):
        self.config = self.generate_config()
        self.config.add_section('expert-settings')
        self.config.set('expert-settings', 'ssdeep-ignore', '80')
>>>>>>> 9f38a85a
        self.compare_plugins = {}
        self.c_plugin = self.setup_plugin()
        self.setup_test_fw()

    def teardown_method(self):
        gc.collect()

    def setup_plugin(self):
        """
        This function can be overwritten by the test instance.
        """
        assert self.PLUGIN_CLASS is not None, f'PLUGIN_CLASS should be set by {self.__class__}'
        db_mock = CommonDatabaseMock()
        return self.PLUGIN_CLASS(
            db_interface=cast(ComparisonDbInterface, db_mock),
            view_updater=db_mock,
        )

    def generate_config(self):
        """
        This function can be overwritten by the test instance if a special config is needed
        """
        return ConfigParser()

    def setup_test_fw(self):
        self.fw_one = create_test_firmware(device_name='dev_1', all_files_included_set=True)
        self.fw_two = create_test_firmware(
            device_name='dev_2', bin_path='container/test.7z', all_files_included_set=True
        )
        self.fw_three = create_test_firmware(
            device_name='dev_3', bin_path='container/test.cab', all_files_included_set=True
        )<|MERGE_RESOLUTION|>--- conflicted
+++ resolved
@@ -16,14 +16,7 @@
     PLUGIN_NAME = 'base'
     PLUGIN_CLASS: Type[CompareBasePlugin] | None = None
 
-<<<<<<< HEAD
-    def setup(self):
-=======
     def setup_method(self):
-        self.config = self.generate_config()
-        self.config.add_section('expert-settings')
-        self.config.set('expert-settings', 'ssdeep-ignore', '80')
->>>>>>> 9f38a85a
         self.compare_plugins = {}
         self.c_plugin = self.setup_plugin()
         self.setup_test_fw()
