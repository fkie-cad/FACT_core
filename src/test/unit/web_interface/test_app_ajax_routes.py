--- conflicted
+++ resolved
@@ -14,11 +14,7 @@
         assert b'some_uid' in result
 
     def test_ajax_get_summary__summary_not_found(self):
-<<<<<<< HEAD
         result = self.test_client.get('/ajax_get_summary/{}/not_found'.format(TEST_FW.uid)).data
-        assert b'no summary found' in result
-=======
-        result = self.test_client.get('/ajax_get_summary/{}/not_found'.format(TEST_FW.get_uid())).data
         assert b'no summary found' in result
 
     def test_ajax_get_common_files_for_compare(self):
@@ -35,5 +31,4 @@
     ('all', 'uid1', 'uid1'),
 ])
 def test_get_root_uid(candidate, compare_id, expected_result):
-    assert AjaxRoutes._get_root_uid(candidate, compare_id) == expected_result
->>>>>>> 0c87907f
+    assert AjaxRoutes._get_root_uid(candidate, compare_id) == expected_result