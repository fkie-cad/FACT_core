import logging
from time import gmtime, time
from zlib import compress

import pytest

from web_interface.filter import (
    _get_sorted_list, byte_number_filter, comment_out_regex_meta_chars, create_firmware_version_links,
    data_to_chart_with_value_percentage_pairs, decompress, elapsed_time, encode_base64_filter,
    filter_format_string_list_with_offset, fix_cwe, format_duration, generic_nice_representation,
    get_all_uids_in_string, get_unique_keys_from_list_of_dicts, infection_color, is_not_mandatory_analysis_entry,
    list_group, list_to_line_break_string, list_to_line_break_string_no_sort, nice_number_filter, nice_unix_time,
<<<<<<< HEAD
    random_collapse_id, render_analysis_tags, render_tags, replace_cve_with_link, replace_cwe_with_link,
    replace_underscore_filter, set_limit_for_data_to_chart, sort_chart_list_by_name, sort_chart_list_by_value,
    sort_comments, sort_roles_by_number_of_privileges, sort_users_by_name, text_highlighter, uids_to_link,
    user_has_role, vulnerability_class
=======
    random_collapse_id, render_analysis_tags, render_tags, replace_underscore_filter, set_limit_for_data_to_chart,
    sort_chart_list_by_name, sort_chart_list_by_value, sort_comments, sort_cve_results,
    sort_roles_by_number_of_privileges, sort_users_by_name, text_highlighter, uids_to_link, user_has_role,
    vulnerability_class
>>>>>>> d87522e6
)

UNSORTABLE_LIST = [[], ()]


# pylint: disable=invalid-name


def test_set_limit_for_data_to_chart():
    limit = 5
    label_list = ['a', 'b', 'c', 'd', 'e', 'f', 'g']
    value_list = [1, 2, 3, 4, 5, 6, 7]
    expected_result = (['a', 'b', 'c', 'd', 'e', 'rest'], [1, 2, 3, 4, 5, 13])
    assert set_limit_for_data_to_chart(label_list, limit, value_list) == expected_result


@pytest.mark.parametrize('input_data, expected_result', [
    (
            [('NX enabled', 1696, 0.89122), ('NX disabled', 207, 0.10878), ('Canary enabled', 9, 0.00473)],
            {
                'labels': ['NX enabled', 'NX disabled', 'Canary enabled'],
                'datasets': [{
                    'data': [1696, 207, 9],
                    'percentage': [0.89122, 0.10878, 0.00473],
                    'backgroundColor': ['#4062fa', '#f4c069', '#4062fa'],
                    'borderWidth': 0,
                    'links': 'null'
                }]
            }
    ),
    ([()], None)
])
def test_data_to_chart_with_value_percentage_pairs(input_data, expected_result):
    assert data_to_chart_with_value_percentage_pairs(input_data) == expected_result


def test_get_all_uids_in_string():
    test_string = ('{\'d41c0f1431b39b9db565b4e32a5437c61c77762a3f4401bac3bafa4887164117_24\', '
                   '\'f7c927fb0c209035c7e6939bdd00eabdaada429f2ee9aeca41290412c8c79759_25\' , '
                   '\'deaa23651f0a9cc247a20d0e0a78041a8e40b144e21b82081ecb519dd548eecf_24494080\'}')
    result = get_all_uids_in_string(test_string)
    assert len(result) == 3, 'not all uids found'
    assert 'd41c0f1431b39b9db565b4e32a5437c61c77762a3f4401bac3bafa4887164117_24' in result, 'first uid not found'
    assert 'f7c927fb0c209035c7e6939bdd00eabdaada429f2ee9aeca41290412c8c79759_25' in result, 'second uid not found'
    assert 'deaa23651f0a9cc247a20d0e0a78041a8e40b144e21b82081ecb519dd548eecf_24494080' in result, 'third uid not found'


def test_handle_uids():
    test_string = 'foo d41c0f1431b39b9db565b4e32a5437c61c77762a3f4401bac3bafa4887164117_24 bar'
    result = uids_to_link(test_string)
    expected_result = ('foo <a href="/analysis/d41c0f1431b39b9db565b4e32a5437c61c77762a3f4401bac3bafa4887164117_24/'
                       'ro/None">d41c0f1431b39b9db565b4e32a5437c61c77762a3f4401bac3bafa4887164117_24</a> bar')
    assert result == expected_result, 'output not correct'


def check_nice_list_output(input_data):
    result = list_group(input_data)
    assert result == '<ul class="list-group list-group-flush">\n\t<li class="list-group-item">a</li>\n\t<li class="list-group-item">b</li>\n</ul>\n', 'output not correct'


def test_nice_list_set():
    check_nice_list_output(set('ab'))


def test_nice_list_list():
    check_nice_list_output(['a', 'b'])


def test_list_to_line_break_string():
    input_data = set('ab')
    assert list_to_line_break_string(input_data) == 'a\nb\n'


@pytest.mark.parametrize('input_data, expected_result', [
    (['b', 'a'], 'b\na\n'),
    (None, None),
])
def test_list_to_line_break_string_no_sort(input_data, expected_result):
    assert list_to_line_break_string_no_sort(input_data) == expected_result


def test_nice_unix_time_stamp():
    input_data = 1459427460
    assert nice_unix_time(input_data).startswith('2016-03-31')
    assert nice_unix_time(input_data).endswith(':31:00')

    input_data = 1459427460.4
    assert nice_unix_time(input_data).startswith('2016-03-31')
    assert nice_unix_time(input_data).endswith(':31:00')

    assert nice_unix_time('test') == 'test'


def test_sort_chart_list_by_value():
    test_list = [['a', 1], ['b', 2]]
    result = sort_chart_list_by_value(test_list)
    assert result == [['b', 2], ['a', 1]]


def test_sort_chart_list_by_name():
    test_list = [['b', 2], ['a', 1]]
    result = sort_chart_list_by_name(test_list)
    assert result == [['a', 1], ['b', 2]]


@pytest.mark.parametrize('input_data, keyword_args, expected_output', [
    ('online', {}, '<span style="color:green;">online</span>'),
    ('offline', {}, '<span style="color:red;">offline</span>'),
    ('foo', {}, 'foo'),
    ('foo', {'green': ['*']}, '<span style="color:green;">foo</span>'),
    ('foo', {'red': ['*']}, '<span style="color:red;">foo</span>'),
])
def test_text_highlighter(input_data, keyword_args, expected_output):
    assert text_highlighter(input_data, **keyword_args) == expected_output


@pytest.mark.parametrize('input_data, expected_output', [
    ('clean', 'color:green'),
    (0, 'color:green'),
    ('foo', 'color:red'),
    (9999, 'color:red'),
    (None, 'color:red'),
])
def test_infection_color(input_data, expected_output):
    assert expected_output in infection_color(input_data)


def test_fix_cwe_valid_string():
    assert fix_cwe("[CWE467] (Use of sizeof on a Pointer Type)") == "467"


def test_fix_cwe_invalid_string():
    assert fix_cwe("something_really_strange") == ""


def test_replace_underscore():
    assert replace_underscore_filter('a_b') == 'a b'


def test_base64_filter():
    assert encode_base64_filter(b'test') == 'dGVzdA=='


@pytest.mark.parametrize('input_data, verbose, expected', [
    (1000, False, '1000.00 Byte'),
    (1024, False, '1.00 KiB'),
    (1024 * 1024, False, '1.00 MiB'),
    (1234.1234, False, '1.21 KiB'),
    (1000, True, '1000.00 Byte (1,000 bytes)'),
    (b'abc', False, 'not available'),
    (None, False, 'not available')
])
def test_byte_number_filter(input_data, verbose, expected):
    assert byte_number_filter(input_data, verbose) == expected


@pytest.mark.parametrize('input_data, expected', [
    (b'abc', b'abc'),
    (123, '123'),
    (1234, '1,234'),
    (1234.1234, '1,234.12'),
    (None, 'not available')
])
def test_nice_number(input_data, expected):
    assert nice_number_filter(input_data) == expected


@pytest.mark.parametrize('input_data, expected', [
    (b'abc', 'abc'),
    (1234, '1,234'),
    ([1, 3],
     '<ul class="list-group list-group-flush">\n\t<li class="list-group-item">1</li>\n\t<li class="list-group-item">3</li>\n</ul>\n'),
    ({'a': 1}, 'a: 1<br />'),
    (gmtime(0), '1970-01-01 - 00:00:00'),
    ('a_b', 'a b'),
    (gmtime, gmtime)
])
def test_generic_nice_representation(input_data, expected):
    assert generic_nice_representation(input_data) == expected


@pytest.mark.parametrize('tag_dict, output', [
    ({'a': 'danger'}, '<span class="badge badge-danger " style="font-size: 14px;">a</span>\n'),
    (
            {'a': 'danger', 'b': 'primary'},
            '<span class="badge badge-danger " style="font-size: 14px;">a</span>\n'
            '<span class="badge badge-primary " style="font-size: 14px;">b</span>\n'
    ),
    (None, '')
])
def test_render_tags(tag_dict, output):
    assert render_tags(tag_dict) == output


def test_empty_analysis_tags():
    assert render_analysis_tags(dict()) == ''


def test_render_analysis_tags_success():
    tags = {'such plugin': {'tag': {'color': 'success', 'value': 'wow'}}}
    output = render_analysis_tags(tags)
    assert 'badge-success' in output
    assert '>wow<' in output


def test_render_analysis_tags_fix():
    tags = {'such plugin': {'tag': {'color': 'very color', 'value': 'wow'}}}
    output = render_analysis_tags(tags)
    assert 'badge-primary' in output
    assert '>wow<' in output


def test_render_analysis_tags_bad_type():
    tags = {'such plugin': {42: {'color': 'very color', 'value': 'wow'}}}
    with pytest.raises(AttributeError):
        render_analysis_tags(tags)


@pytest.mark.parametrize('score, class_', [('low', 'active'), ('medium', 'warning'), ('high', 'danger')])
def test_vulnerability_class_success(score, class_):
    assert vulnerability_class(score) == class_


@pytest.mark.parametrize('score', [None, '', 'bad', 5])
def test_vulnerability_class_bad(score):
    assert vulnerability_class(score) is None


def test_sort_users_by_name():
    class UserMock:
        def __init__(self, id_, name):
            self.id = id_
            self.email = name

    user_1 = UserMock(1, 'b')
    user_2 = UserMock(2, 'd')
    user_3 = UserMock(3, 'a')
    user_4 = UserMock(4, 'c')
    user_list = [user_1, user_2, user_3, user_4]

    assert sort_users_by_name(user_list) == [user_3, user_1, user_4, user_2]


class CurrentUserMock:
    def __init__(self, is_authenticated, roles):
        self.is_authenticated = is_authenticated
        self.roles = roles

    def has_role(self, role):
        return role in self.roles


@pytest.mark.parametrize('user, role, expected_result', [
    (CurrentUserMock(False, []), 'manage_users', False),
    (CurrentUserMock(False, ['superuser']), 'manage_users', False),
    (CurrentUserMock(True, []), 'manage_users', False),
    (CurrentUserMock(True, ['superuser']), 'manage_users', True),
])
def test_user_has_role(user, role, expected_result):
    assert user_has_role(user, role) == expected_result


def test_sort_roles_by_number_of_privileges():
    roles = ['a', 'b', 'c']
    privileges = {
        'p_1': ['b'],
        'p_2': ['a', 'b', 'c'],
        'p_3': ['b', 'c'],
        'p_4': [],
    }
    result = sort_roles_by_number_of_privileges(roles, privileges)
    assert result == ['a', 'c', 'b']


def test_filter_format_string_list_with_offset():
    test_input = [(4, 'abc'), (7, 'abc'), (256, 'def'), (12, 'ghi')]
    expected_result = '  4: abc\n' \
                      '  7: abc\n' \
                      ' 12: ghi\n' \
                      '256: def'
    result = filter_format_string_list_with_offset(test_input)
    assert result == expected_result

    assert filter_format_string_list_with_offset([]) == ''


def test_filter_decompress():
    test_string = "test123"
    assert decompress(compress(test_string.encode())) == test_string
    assert decompress(test_string.encode()) == test_string
    assert decompress(test_string) == test_string
    assert decompress(None) is None


@pytest.mark.parametrize('list_of_dicts, expected_result', [
    ([], set()),
    ([{'1': ''}], {'1'}),
    ([{'1': ''}, {'1': '', '2': ''}, {'1': '', '2': '', '3': ''}], {'1', '2', '3'})
])
def test_get_unique_keys_from_list_of_dicts(list_of_dicts, expected_result):
    assert get_unique_keys_from_list_of_dicts(list_of_dicts) == expected_result


@pytest.mark.parametrize('function, input_data, expected_output, error_message', [
    (_get_sorted_list, UNSORTABLE_LIST, UNSORTABLE_LIST, 'Could not sort list'),
    (sort_comments, UNSORTABLE_LIST, [], 'Could not sort comment list'),
    (sort_chart_list_by_name, UNSORTABLE_LIST, [], 'Could not sort chart list'),
    (sort_chart_list_by_value, UNSORTABLE_LIST, [], 'Could not sort chart list'),
])
def test_error_logging(function, input_data, expected_output, error_message, caplog):
    with caplog.at_level(logging.WARNING):
        assert function(input_data) == expected_output
        assert error_message in caplog.messages[0]


@pytest.mark.parametrize('input_data, expected_result', [
    ('abc', 'abc'),
    ('^$.[]|()?*+{}', '\\^\\$\\.\\[\\]\\|\\(\\)\\?\\*\\+\\{\\}'),
])
def test_comment_out_regex_meta_chars(input_data, expected_result):
    assert comment_out_regex_meta_chars(input_data) == expected_result


@pytest.mark.parametrize('input_data, additional, expected_result', [
    ('real_result', None, True),
    ('analysis_date', None, False),
    ('real_result', ['additional_key'], True),
    ('filtered_result', ['filtered_result'], False),
])
def test_is_not_mandatory_analysis_entry(input_data, additional, expected_result):
    assert is_not_mandatory_analysis_entry(input_data, additional) is expected_result


def test_version_links_no_analysis():
    links = create_firmware_version_links([{'version': '1.0', '_id': 'uid_123'}, {'version': '1.1', '_id': 'uid_234'}])
    assert '<a href="/analysis/uid_123">1.0</a>' in links
    assert '<a href="/analysis/uid_234">1.1</a>' in links


def test_version_links_with_analysis():
    links = create_firmware_version_links([{'version': '1.0', '_id': 'uid_123'}, {'version': '1.1', '_id': 'uid_234'}],
                                          'foo')
    assert '<a href="/analysis/uid_123/foo">1.0</a>' in links
    assert '<a href="/analysis/uid_234/foo">1.1</a>' in links


def test_random_collapse_id():
    collapse_id = random_collapse_id()
    assert isinstance(collapse_id, str)
    assert not collapse_id[0].isnumeric()


@pytest.mark.parametrize('time_diff, expected_result', [
    (5, '0:00:05'), (83, '0:01:23'), (5025, '1:23:45')
])
def test_remaining_time(time_diff, expected_result):
    assert format_duration(elapsed_time(time() - time_diff)) == expected_result


<<<<<<< HEAD
@pytest.mark.parametrize('input_string, expected_result', [
    ('foo_bar-1-23', 'foo_bar-1-23'),
    ('CVE-1-2', '<a href="https://nvd.nist.gov/vuln/detail/CVE-1-2">CVE-1-2</a>'),
    ('a CVE-1-2 b CVE-3-4 c', 'a <a href="https://nvd.nist.gov/vuln/detail/CVE-1-2">CVE-1-2</a> b <a href="https://nvd.nist.gov/vuln/detail/CVE-3-4">CVE-3-4</a> c'),
])
def test_replace_cve_with_link(input_string, expected_result):
    assert replace_cve_with_link(input_string) == expected_result


@pytest.mark.parametrize('input_string, expected_result', [
    ('foo_bar-1', 'foo_bar-1'),
    ('CWE-123', '<a href="https://cwe.mitre.org/data/definitions/123.html">CWE-123</a>'),
    ('a CWE-1 b CWE-1234 c', 'a <a href="https://cwe.mitre.org/data/definitions/1.html">CWE-1</a> b <a href="https://cwe.mitre.org/data/definitions/1234.html">CWE-1234</a> c'),
])
def test_replace_cwe_with_link(input_string, expected_result):
    assert replace_cwe_with_link(input_string) == expected_result
=======
@pytest.mark.parametrize('input_dict, expected_result', [
    ({}, {}),
    (
            {
                'cve_id1': {'score2': '6.4', 'score3': 'N/A'},
                'cve_id4': {'score2': '3.5', 'score3': 'N/A'},
                'cve_id5': {'score2': '7.4', 'score3': 'N/A'}
            },
            {
                'cve_id5': {'score2': '7.4', 'score3': 'N/A'},
                'cve_id1': {'score2': '6.4', 'score3': 'N/A'},
                'cve_id4': {'score2': '3.5', 'score3': 'N/A'}
            }
    )
])
def test_sort_cve_result(input_dict, expected_result):
    result = dict(sort_cve_results(input_dict))
    assert result == expected_result

    for item1, item2 in zip(result, expected_result):
        assert item1 == item2
>>>>>>> d87522e6
<|MERGE_RESOLUTION|>--- conflicted
+++ resolved
@@ -10,21 +10,13 @@
     filter_format_string_list_with_offset, fix_cwe, format_duration, generic_nice_representation,
     get_all_uids_in_string, get_unique_keys_from_list_of_dicts, infection_color, is_not_mandatory_analysis_entry,
     list_group, list_to_line_break_string, list_to_line_break_string_no_sort, nice_number_filter, nice_unix_time,
-<<<<<<< HEAD
     random_collapse_id, render_analysis_tags, render_tags, replace_cve_with_link, replace_cwe_with_link,
     replace_underscore_filter, set_limit_for_data_to_chart, sort_chart_list_by_name, sort_chart_list_by_value,
-    sort_comments, sort_roles_by_number_of_privileges, sort_users_by_name, text_highlighter, uids_to_link,
-    user_has_role, vulnerability_class
-=======
-    random_collapse_id, render_analysis_tags, render_tags, replace_underscore_filter, set_limit_for_data_to_chart,
-    sort_chart_list_by_name, sort_chart_list_by_value, sort_comments, sort_cve_results,
-    sort_roles_by_number_of_privileges, sort_users_by_name, text_highlighter, uids_to_link, user_has_role,
-    vulnerability_class
->>>>>>> d87522e6
+    sort_comments, sort_cve_results, sort_roles_by_number_of_privileges, sort_users_by_name, text_highlighter,
+    uids_to_link, user_has_role, vulnerability_class
 )
 
 UNSORTABLE_LIST = [[], ()]
-
 
 # pylint: disable=invalid-name
 
@@ -191,8 +183,7 @@
 @pytest.mark.parametrize('input_data, expected', [
     (b'abc', 'abc'),
     (1234, '1,234'),
-    ([1, 3],
-     '<ul class="list-group list-group-flush">\n\t<li class="list-group-item">1</li>\n\t<li class="list-group-item">3</li>\n</ul>\n'),
+    ([1, 3], '<ul class="list-group list-group-flush">\n\t<li class="list-group-item">1</li>\n\t<li class="list-group-item">3</li>\n</ul>\n'),
     ({'a': 1}, 'a: 1<br />'),
     (gmtime(0), '1970-01-01 - 00:00:00'),
     ('a_b', 'a b'),
@@ -205,9 +196,9 @@
 @pytest.mark.parametrize('tag_dict, output', [
     ({'a': 'danger'}, '<span class="badge badge-danger " style="font-size: 14px;">a</span>\n'),
     (
-            {'a': 'danger', 'b': 'primary'},
-            '<span class="badge badge-danger " style="font-size: 14px;">a</span>\n'
-            '<span class="badge badge-primary " style="font-size: 14px;">b</span>\n'
+        {'a': 'danger', 'b': 'primary'},
+        '<span class="badge badge-danger " style="font-size: 14px;">a</span>\n'
+        '<span class="badge badge-primary " style="font-size: 14px;">b</span>\n'
     ),
     (None, '')
 ])
@@ -361,8 +352,7 @@
 
 
 def test_version_links_with_analysis():
-    links = create_firmware_version_links([{'version': '1.0', '_id': 'uid_123'}, {'version': '1.1', '_id': 'uid_234'}],
-                                          'foo')
+    links = create_firmware_version_links([{'version': '1.0', '_id': 'uid_123'}, {'version': '1.1', '_id': 'uid_234'}], 'foo')
     assert '<a href="/analysis/uid_123/foo">1.0</a>' in links
     assert '<a href="/analysis/uid_234/foo">1.1</a>' in links
 
@@ -380,7 +370,6 @@
     assert format_duration(elapsed_time(time() - time_diff)) == expected_result
 
 
-<<<<<<< HEAD
 @pytest.mark.parametrize('input_string, expected_result', [
     ('foo_bar-1-23', 'foo_bar-1-23'),
     ('CVE-1-2', '<a href="https://nvd.nist.gov/vuln/detail/CVE-1-2">CVE-1-2</a>'),
@@ -397,7 +386,8 @@
 ])
 def test_replace_cwe_with_link(input_string, expected_result):
     assert replace_cwe_with_link(input_string) == expected_result
-=======
+
+
 @pytest.mark.parametrize('input_dict, expected_result', [
     ({}, {}),
     (
@@ -418,5 +408,4 @@
     assert result == expected_result
 
     for item1, item2 in zip(result, expected_result):
-        assert item1 == item2
->>>>>>> d87522e6
+        assert item1 == item2