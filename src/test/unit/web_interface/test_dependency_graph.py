import pytest

<<<<<<< HEAD
from web_interface.components.dependency_graph import (
    DepGraphData, create_data_graph_edges, create_data_graph_nodes_and_groups
)

entry_1 = DepGraphData('1234567', 'file one', 'application/x-executable', 'test text')
entry_2 = DepGraphData('7654321', 'file two', 'application/x-executable', 'test text', ['file one'])
entry_3 = DepGraphData('0987654', 'file three', 'inode/symlink', 'symbolic link to \'file two\'')

GRAPH_PART = {
    'nodes': [
        {'label': 'file one', 'id': '1234567', 'group': 'application/x-executable', 'full_file_type': 'test text'},
        {'label': 'file two', 'id': '7654321', 'group': 'application/x-executable', 'full_file_type': 'test text'}
    ],
    'edges': [],
    'groups': ['application/x-executable']
}
GRAPH_RES = {
    'nodes': [
        {'label': 'file one', 'id': '1234567', 'group': 'application/x-executable', 'full_file_type': 'test text'},
        {'label': 'file two', 'id': '7654321', 'group': 'application/x-executable', 'full_file_type': 'test text'}
    ],
    'edges': [{'from': '7654321', 'to': '1234567', 'id': 0}],
    'groups': ['application/x-executable']
}

GRAPH_PART_SYMLINK = {
    'nodes': [
        {'label': 'file one', 'id': '1234567', 'group': 'application/x-executable', 'full_file_type': 'test text'},
        {'label': 'file two', 'id': '7654321', 'group': 'application/x-executable', 'full_file_type': 'test text'},
        {'label': 'file three', 'id': '0987654', 'group': 'inode/symlink', 'full_file_type': 'symbolic link to \'file two\''}
    ],
    'edges': [],
    'groups': ['application/x-executable', 'inode/symlink']
}

GRAPH_RES_SYMLINK = {
    'nodes': [
        {'label': 'file one', 'id': '1234567', 'group': 'application/x-executable', 'full_file_type': 'test text'},
        {'label': 'file two', 'id': '7654321', 'group': 'application/x-executable', 'full_file_type': 'test text'},
        {'label': 'file three', 'id': '0987654', 'group': 'inode/symlink', 'full_file_type': 'symbolic link to \'file two\''}
    ],
    'edges': [{'from': '0987654', 'to': '7654321', 'id': 0}, {'from': '7654321', 'to': '1234567', 'id': 1}],
    'groups': ['application/x-executable', 'inode/symlink']
}
=======
from test.common_helper import (  # pylint: disable=wrong-import-order
    TEST_FW, TEST_GRAPH_DATA_ONE, TEST_GRAPH_DATA_THREE, TEST_GRAPH_DATA_TWO
)
from web_interface.components.dependency_graph import create_data_graph_edges, create_data_graph_nodes_and_groups

GRAPH_PART = {'nodes':
              [{'label': '/lib/file_one.so', 'elf_analysis_missing': True, 'entity': '1234567', 'id': '|testgraph|/lib/file_one.so', 'group': 'application/x-executable',
                'full_file_type': 'test text', 'linked_libraries': []},
               {'label': '/bin/file_two', 'elf_analysis_missing': False, 'entity': '7654321', 'id': '|testgraph|/bin/file_two', 'group': 'application/x-executable',
                'full_file_type': 'test text', 'linked_libraries': ['file_one.so']}],
              'edges': [],
              'groups': ['application/x-executable']}
GRAPH_RES = {'nodes':
             [{'label': '/lib/file_one.so', 'elf_analysis_missing': True, 'entity': '1234567', 'id': '|testgraph|/lib/file_one.so', 'group': 'application/x-executable',
               'full_file_type': 'test text', 'linked_libraries': []},
              {'label': '/bin/file_two', 'elf_analysis_missing': False, 'entity': '7654321', 'id': '|testgraph|/bin/file_two', 'group': 'application/x-executable',
               'full_file_type': 'test text', 'linked_libraries': ['file_one.so']}],
             'edges': [{'from': '|testgraph|/bin/file_two', 'to': '|testgraph|/lib/file_one.so', 'id': 0}],
             'groups': ['application/x-executable']}

GRAPH_PART_SYMLINK = {'nodes':
                      [{'label': '/lib/file_one.so', 'elf_analysis_missing': True, 'entity': '1234567', 'id': '|testgraph|/lib/file_one.so', 'group': 'application/x-executable',
                        'full_file_type': 'test text', 'linked_libraries': []},
                       {'label': '/bin/file_two', 'elf_analysis_missing': False, 'entity': '7654321', 'id': '|testgraph|/bin/file_two', 'group': 'application/x-executable',
                        'full_file_type': 'test text', 'linked_libraries': ['file_one.so']},
                       {'label': '/sbin/file_three', 'elf_analysis_missing': True, 'entity': '0987654', 'id': '|testgraph|/sbin/file_three', 'group': 'inode/symlink',
                        'full_file_type': 'symbolic link to \'../bin/file_two\'', 'linked_libraries': []}],
                      'edges': [],
                      'groups': ['application/x-executable', 'inode/symlink']}

GRAPH_RES_SYMLINK = {'nodes':
                     [{'label': '/lib/file_one.so', 'elf_analysis_missing': True, 'entity': '1234567', 'id': '|testgraph|/lib/file_one.so', 'group': 'application/x-executable',
                       'full_file_type': 'test text', 'linked_libraries': []},
                      {'label': '/bin/file_two', 'elf_analysis_missing': False, 'entity': '7654321', 'id': '|testgraph|/bin/file_two', 'group': 'application/x-executable',
                       'full_file_type': 'test text', 'linked_libraries': ['file_one.so']},
                      {'label': '/sbin/file_three', 'elf_analysis_missing': True, 'entity': '0987654', 'id': '|testgraph|/sbin/file_three', 'group': 'inode/symlink',
                       'full_file_type': 'symbolic link to \'../bin/file_two\'', 'linked_libraries': []}],
                     'edges': [{'from': '|testgraph|/sbin/file_three', 'to': '|testgraph|/bin/file_two', 'id': 0},
                               {'from': '|testgraph|/bin/file_two', 'to': '|testgraph|/lib/file_one.so', 'id': 1}],
                     'groups': ['application/x-executable', 'inode/symlink']}
>>>>>>> 9927b9c2

WHITELIST = ['application/x-executable', 'application/x-sharedlib', 'inode/symlink']


<<<<<<< HEAD
@pytest.mark.parametrize('list_of_objects, whitelist, expected_result', [
    ([entry_1, entry_2], WHITELIST, GRAPH_PART),
    ([entry_1, entry_2, entry_3], WHITELIST, GRAPH_PART_SYMLINK),
=======
@pytest.mark.parametrize('list_of_objects, parent_uid, root_uid, whitelist, expected_result', [
    ([TEST_GRAPH_DATA_ONE, TEST_GRAPH_DATA_TWO], 'testgraph', TEST_FW.uid, WHITELIST, GRAPH_PART),
    ([TEST_GRAPH_DATA_ONE, TEST_GRAPH_DATA_TWO, TEST_GRAPH_DATA_THREE], 'testgraph', TEST_FW.uid, WHITELIST, GRAPH_PART_SYMLINK),
>>>>>>> 9927b9c2
])
def test_create_graph_nodes_and_groups(list_of_objects, parent_uid, root_uid, whitelist, expected_result):
    assert create_data_graph_nodes_and_groups(list_of_objects, parent_uid, root_uid, whitelist) == expected_result


<<<<<<< HEAD
@pytest.mark.parametrize('list_of_objects, graph_part, expected_graph, expected_missing_analysis', [
    ([entry_1, entry_2], GRAPH_PART, GRAPH_RES, 1),
    ([entry_1, entry_2, entry_3], GRAPH_PART_SYMLINK, GRAPH_RES_SYMLINK, 2),
=======
@pytest.mark.parametrize('graph_part, expected_graph, expected_missing_analysis', [
    (GRAPH_PART, GRAPH_RES, 1),
    (GRAPH_PART_SYMLINK, GRAPH_RES_SYMLINK, 2),
>>>>>>> 9927b9c2
])
def test_create_graph_edges(graph_part, expected_graph, expected_missing_analysis):  # pylint: disable=too-many-function-args
    assert create_data_graph_edges(graph_part) == (expected_graph, expected_missing_analysis)<|MERGE_RESOLUTION|>--- conflicted
+++ resolved
@@ -1,119 +1,82 @@
 import pytest
 
-<<<<<<< HEAD
+from test.common_helper import TEST_FW  # pylint: disable=wrong-import-order
 from web_interface.components.dependency_graph import (
     DepGraphData, create_data_graph_edges, create_data_graph_nodes_and_groups
 )
 
-entry_1 = DepGraphData('1234567', 'file one', 'application/x-executable', 'test text')
-entry_2 = DepGraphData('7654321', 'file two', 'application/x-executable', 'test text', ['file one'])
-entry_3 = DepGraphData('0987654', 'file three', 'inode/symlink', 'symbolic link to \'file two\'')
+entry_1 = DepGraphData('1234567', 'file_one.so', {TEST_FW.uid: ['|testgraph|/lib/file_one.so']},
+                       'application/x-executable', 'test text', None)
+entry_2 = DepGraphData('7654321', 'file_two', {TEST_FW.uid: ['|testgraph|/bin/file_two']},
+                       'application/x-executable', 'test text', ['file_one.so'])
+entry_3 = DepGraphData('0987654', 'file three', {TEST_FW.uid: ['|testgraph|/sbin/file_three']},
+                       'inode/symlink', 'symbolic link to \'../bin/file_two\'')
+
+FILE_THREE_RESULT = {
+    'label': '/sbin/file_three',
+    'elf_analysis_missing': True,
+    'entity': '0987654',
+    'id': '|testgraph|/sbin/file_three',
+    'group': 'inode/symlink',
+    'full_file_type': 'symbolic link to \'../bin/file_two\'',
+    'linked_libraries': []
+}
+FILE_TWO_RESULT = {
+    'label': '/bin/file_two',
+    'elf_analysis_missing': False,
+    'entity': '7654321',
+    'id': '|testgraph|/bin/file_two',
+    'group': 'application/x-executable',
+    'full_file_type': 'test text',
+    'linked_libraries': ['file_one.so']
+}
+FILE_ONE_RESULT = {
+    'label': '/lib/file_one.so',
+    'elf_analysis_missing': True,
+    'entity': '1234567',
+    'id': '|testgraph|/lib/file_one.so',
+    'group': 'application/x-executable',
+    'full_file_type': 'test text',
+    'linked_libraries': []
+}
 
 GRAPH_PART = {
-    'nodes': [
-        {'label': 'file one', 'id': '1234567', 'group': 'application/x-executable', 'full_file_type': 'test text'},
-        {'label': 'file two', 'id': '7654321', 'group': 'application/x-executable', 'full_file_type': 'test text'}
-    ],
+    'nodes': [FILE_ONE_RESULT, FILE_TWO_RESULT],
     'edges': [],
     'groups': ['application/x-executable']
 }
 GRAPH_RES = {
-    'nodes': [
-        {'label': 'file one', 'id': '1234567', 'group': 'application/x-executable', 'full_file_type': 'test text'},
-        {'label': 'file two', 'id': '7654321', 'group': 'application/x-executable', 'full_file_type': 'test text'}
-    ],
-    'edges': [{'from': '7654321', 'to': '1234567', 'id': 0}],
+    'nodes': [FILE_ONE_RESULT, FILE_TWO_RESULT],
+    'edges': [{'from': '|testgraph|/bin/file_two', 'to': '|testgraph|/lib/file_one.so', 'id': 0}],
     'groups': ['application/x-executable']
 }
-
 GRAPH_PART_SYMLINK = {
-    'nodes': [
-        {'label': 'file one', 'id': '1234567', 'group': 'application/x-executable', 'full_file_type': 'test text'},
-        {'label': 'file two', 'id': '7654321', 'group': 'application/x-executable', 'full_file_type': 'test text'},
-        {'label': 'file three', 'id': '0987654', 'group': 'inode/symlink', 'full_file_type': 'symbolic link to \'file two\''}
-    ],
+    'nodes': [FILE_ONE_RESULT, FILE_TWO_RESULT, FILE_THREE_RESULT],
     'edges': [],
     'groups': ['application/x-executable', 'inode/symlink']
 }
-
 GRAPH_RES_SYMLINK = {
-    'nodes': [
-        {'label': 'file one', 'id': '1234567', 'group': 'application/x-executable', 'full_file_type': 'test text'},
-        {'label': 'file two', 'id': '7654321', 'group': 'application/x-executable', 'full_file_type': 'test text'},
-        {'label': 'file three', 'id': '0987654', 'group': 'inode/symlink', 'full_file_type': 'symbolic link to \'file two\''}
+    'nodes': [FILE_ONE_RESULT, FILE_TWO_RESULT, FILE_THREE_RESULT],
+    'edges': [
+        {'from': '|testgraph|/sbin/file_three', 'to': '|testgraph|/bin/file_two', 'id': 0},
+        {'from': '|testgraph|/bin/file_two', 'to': '|testgraph|/lib/file_one.so', 'id': 1}
     ],
-    'edges': [{'from': '0987654', 'to': '7654321', 'id': 0}, {'from': '7654321', 'to': '1234567', 'id': 1}],
     'groups': ['application/x-executable', 'inode/symlink']
 }
-=======
-from test.common_helper import (  # pylint: disable=wrong-import-order
-    TEST_FW, TEST_GRAPH_DATA_ONE, TEST_GRAPH_DATA_THREE, TEST_GRAPH_DATA_TWO
-)
-from web_interface.components.dependency_graph import create_data_graph_edges, create_data_graph_nodes_and_groups
-
-GRAPH_PART = {'nodes':
-              [{'label': '/lib/file_one.so', 'elf_analysis_missing': True, 'entity': '1234567', 'id': '|testgraph|/lib/file_one.so', 'group': 'application/x-executable',
-                'full_file_type': 'test text', 'linked_libraries': []},
-               {'label': '/bin/file_two', 'elf_analysis_missing': False, 'entity': '7654321', 'id': '|testgraph|/bin/file_two', 'group': 'application/x-executable',
-                'full_file_type': 'test text', 'linked_libraries': ['file_one.so']}],
-              'edges': [],
-              'groups': ['application/x-executable']}
-GRAPH_RES = {'nodes':
-             [{'label': '/lib/file_one.so', 'elf_analysis_missing': True, 'entity': '1234567', 'id': '|testgraph|/lib/file_one.so', 'group': 'application/x-executable',
-               'full_file_type': 'test text', 'linked_libraries': []},
-              {'label': '/bin/file_two', 'elf_analysis_missing': False, 'entity': '7654321', 'id': '|testgraph|/bin/file_two', 'group': 'application/x-executable',
-               'full_file_type': 'test text', 'linked_libraries': ['file_one.so']}],
-             'edges': [{'from': '|testgraph|/bin/file_two', 'to': '|testgraph|/lib/file_one.so', 'id': 0}],
-             'groups': ['application/x-executable']}
-
-GRAPH_PART_SYMLINK = {'nodes':
-                      [{'label': '/lib/file_one.so', 'elf_analysis_missing': True, 'entity': '1234567', 'id': '|testgraph|/lib/file_one.so', 'group': 'application/x-executable',
-                        'full_file_type': 'test text', 'linked_libraries': []},
-                       {'label': '/bin/file_two', 'elf_analysis_missing': False, 'entity': '7654321', 'id': '|testgraph|/bin/file_two', 'group': 'application/x-executable',
-                        'full_file_type': 'test text', 'linked_libraries': ['file_one.so']},
-                       {'label': '/sbin/file_three', 'elf_analysis_missing': True, 'entity': '0987654', 'id': '|testgraph|/sbin/file_three', 'group': 'inode/symlink',
-                        'full_file_type': 'symbolic link to \'../bin/file_two\'', 'linked_libraries': []}],
-                      'edges': [],
-                      'groups': ['application/x-executable', 'inode/symlink']}
-
-GRAPH_RES_SYMLINK = {'nodes':
-                     [{'label': '/lib/file_one.so', 'elf_analysis_missing': True, 'entity': '1234567', 'id': '|testgraph|/lib/file_one.so', 'group': 'application/x-executable',
-                       'full_file_type': 'test text', 'linked_libraries': []},
-                      {'label': '/bin/file_two', 'elf_analysis_missing': False, 'entity': '7654321', 'id': '|testgraph|/bin/file_two', 'group': 'application/x-executable',
-                       'full_file_type': 'test text', 'linked_libraries': ['file_one.so']},
-                      {'label': '/sbin/file_three', 'elf_analysis_missing': True, 'entity': '0987654', 'id': '|testgraph|/sbin/file_three', 'group': 'inode/symlink',
-                       'full_file_type': 'symbolic link to \'../bin/file_two\'', 'linked_libraries': []}],
-                     'edges': [{'from': '|testgraph|/sbin/file_three', 'to': '|testgraph|/bin/file_two', 'id': 0},
-                               {'from': '|testgraph|/bin/file_two', 'to': '|testgraph|/lib/file_one.so', 'id': 1}],
-                     'groups': ['application/x-executable', 'inode/symlink']}
->>>>>>> 9927b9c2
-
 WHITELIST = ['application/x-executable', 'application/x-sharedlib', 'inode/symlink']
 
 
-<<<<<<< HEAD
-@pytest.mark.parametrize('list_of_objects, whitelist, expected_result', [
-    ([entry_1, entry_2], WHITELIST, GRAPH_PART),
-    ([entry_1, entry_2, entry_3], WHITELIST, GRAPH_PART_SYMLINK),
-=======
 @pytest.mark.parametrize('list_of_objects, parent_uid, root_uid, whitelist, expected_result', [
-    ([TEST_GRAPH_DATA_ONE, TEST_GRAPH_DATA_TWO], 'testgraph', TEST_FW.uid, WHITELIST, GRAPH_PART),
-    ([TEST_GRAPH_DATA_ONE, TEST_GRAPH_DATA_TWO, TEST_GRAPH_DATA_THREE], 'testgraph', TEST_FW.uid, WHITELIST, GRAPH_PART_SYMLINK),
->>>>>>> 9927b9c2
+    ([entry_1, entry_2], 'testgraph', TEST_FW.uid, WHITELIST, GRAPH_PART),
+    ([entry_1, entry_2, entry_3], 'testgraph', TEST_FW.uid, WHITELIST, GRAPH_PART_SYMLINK),
 ])
 def test_create_graph_nodes_and_groups(list_of_objects, parent_uid, root_uid, whitelist, expected_result):
     assert create_data_graph_nodes_and_groups(list_of_objects, parent_uid, root_uid, whitelist) == expected_result
 
 
-<<<<<<< HEAD
-@pytest.mark.parametrize('list_of_objects, graph_part, expected_graph, expected_missing_analysis', [
-    ([entry_1, entry_2], GRAPH_PART, GRAPH_RES, 1),
-    ([entry_1, entry_2, entry_3], GRAPH_PART_SYMLINK, GRAPH_RES_SYMLINK, 2),
-=======
 @pytest.mark.parametrize('graph_part, expected_graph, expected_missing_analysis', [
     (GRAPH_PART, GRAPH_RES, 1),
     (GRAPH_PART_SYMLINK, GRAPH_RES_SYMLINK, 2),
->>>>>>> 9927b9c2
 ])
 def test_create_graph_edges(graph_part, expected_graph, expected_missing_analysis):  # pylint: disable=too-many-function-args
     assert create_data_graph_edges(graph_part) == (expected_graph, expected_missing_analysis)