--- conflicted
+++ resolved
@@ -3,9 +3,6 @@
 import pytest
 
 from helperFunctions.data_conversion import make_bytes
-<<<<<<< HEAD
-from test.common_helper import TEST_FW, TEST_FW_2, TEST_TEXT_FILE
-=======
 from test.common_helper import (
     CommonDatabaseMock,
     create_test_file_object,
@@ -14,7 +11,6 @@
     TEST_FW_2,
     TEST_TEXT_FILE,
 )
->>>>>>> 6c3e2eb4
 from test.unit.conftest import CommonIntercomMock
 
 
