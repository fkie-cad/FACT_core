import unittest.mock
from configparser import ConfigParser

<<<<<<< HEAD
from test.common_helper import CommonDatabaseMock, load_users_from_main_config  # pylint: disable=wrong-import-order
=======
from test.common_helper import DatabaseMock, create_docker_mount_base_dir, fake_exit, load_users_from_main_config
>>>>>>> 6dbe6a49


class AnalysisPluginTest(unittest.TestCase):
    '''
    This is the base class for analysis plugin test.unit
    '''

    # must be set by individual plugin test class
    PLUGIN_NAME = 'plugin_test'
    PLUGIN_CLASS = None

    def setUp(self):
        self.config = self.init_basic_config()
        self._set_config()
        self.analysis_plugin = self.setup_plugin()

    def _set_config(self):
        pass  # set individual config in plugin tests if necessary

    def setup_plugin(self):
        # overwrite in plugin tests if necessary
        return self.PLUGIN_CLASS(self, config=self.config, view_updater=CommonDatabaseMock())  # pylint: disable=not-callable

        self.docker_mount_base_dir = create_docker_mount_base_dir()

    def tearDown(self):
        self.analysis_plugin.shutdown()  # pylint: disable=no-member

    def init_basic_config(self):
        config = ConfigParser()
        config.add_section(self.PLUGIN_NAME)
        config.set(self.PLUGIN_NAME, 'threads', '1')
        config.add_section('ExpertSettings')
        config.set('ExpertSettings', 'block_delay', '0.1')
        config.add_section('data_storage')
        load_users_from_main_config(config)
        config.set('data_storage', 'mongo_server', 'localhost')
        config.set('data_storage', 'mongo_port', '54321')
        config.set('data_storage', 'view_storage', 'tmp_view')
<<<<<<< HEAD
        # -- postgres -- FixMe? --
        config.set('data_storage', 'postgres_server', 'localhost')
        config.set('data_storage', 'postgres_port', '5432')
        config.set('data_storage', 'postgres_database', 'fact_test')
=======
        config.set('data_storage', 'docker-mount-base-dir', str(self.docker_mount_base_dir))
>>>>>>> 6dbe6a49
        return config

    def register_plugin(self, name, plugin_object):
        '''
        This is a mock checking if the plugin registers correctly
        '''
        self.assertEqual(name, self.PLUGIN_NAME, 'plugin registers with wrong name')
        self.assertEqual(plugin_object.NAME, self.PLUGIN_NAME, 'plugin object has wrong name')
        self.assertIsInstance(plugin_object.DESCRIPTION, str)
        self.assertIsInstance(plugin_object.VERSION, str)
        self.assertNotEqual(plugin_object.VERSION, 'not set', 'Plug-in version not set')<|MERGE_RESOLUTION|>--- conflicted
+++ resolved
@@ -1,11 +1,9 @@
 import unittest.mock
 from configparser import ConfigParser
 
-<<<<<<< HEAD
-from test.common_helper import CommonDatabaseMock, load_users_from_main_config  # pylint: disable=wrong-import-order
-=======
-from test.common_helper import DatabaseMock, create_docker_mount_base_dir, fake_exit, load_users_from_main_config
->>>>>>> 6dbe6a49
+from test.common_helper import (  # pylint: disable=wrong-import-order
+    CommonDatabaseMock, create_docker_mount_base_dir, load_users_from_main_config
+)
 
 
 class AnalysisPluginTest(unittest.TestCase):
@@ -18,6 +16,7 @@
     PLUGIN_CLASS = None
 
     def setUp(self):
+        self.docker_mount_base_dir = create_docker_mount_base_dir()
         self.config = self.init_basic_config()
         self._set_config()
         self.analysis_plugin = self.setup_plugin()
@@ -28,8 +27,6 @@
     def setup_plugin(self):
         # overwrite in plugin tests if necessary
         return self.PLUGIN_CLASS(self, config=self.config, view_updater=CommonDatabaseMock())  # pylint: disable=not-callable
-
-        self.docker_mount_base_dir = create_docker_mount_base_dir()
 
     def tearDown(self):
         self.analysis_plugin.shutdown()  # pylint: disable=no-member
@@ -45,14 +42,11 @@
         config.set('data_storage', 'mongo_server', 'localhost')
         config.set('data_storage', 'mongo_port', '54321')
         config.set('data_storage', 'view_storage', 'tmp_view')
-<<<<<<< HEAD
+        config.set('data_storage', 'docker-mount-base-dir', str(self.docker_mount_base_dir))
         # -- postgres -- FixMe? --
         config.set('data_storage', 'postgres_server', 'localhost')
         config.set('data_storage', 'postgres_port', '5432')
         config.set('data_storage', 'postgres_database', 'fact_test')
-=======
-        config.set('data_storage', 'docker-mount-base-dir', str(self.docker_mount_base_dir))
->>>>>>> 6dbe6a49
         return config
 
     def register_plugin(self, name, plugin_object):
