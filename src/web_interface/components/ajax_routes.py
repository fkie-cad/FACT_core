--- conflicted
+++ resolved
@@ -19,20 +19,6 @@
 
 
 class AjaxRoutes(ComponentBase):
-<<<<<<< HEAD
-=======
-    def _init_component(self):
-        self._app.add_url_rule('/ajax_tree/<uid>/<root_uid>', '/ajax_tree/<uid>/<root_uid>', self._ajax_get_tree_children)
-        self._app.add_url_rule('/ajax_root/<uid>/<root_uid>', 'ajax_root/<uid>/<root_uid>', self._ajax_get_tree_root)
-        self._app.add_url_rule('/compare/ajax_tree/<compare_id>/<root_uid>/<uid>', 'compare/ajax_tree/<compare_id>/<root_uid>/<uid>',
-                               self._ajax_get_tree_children)
-        self._app.add_url_rule('/compare/ajax_common_files/<compare_id>/<feature_id>/', 'compare/ajax_common_files/<compare_id>/<feature_id>/',
-                               self._ajax_get_common_files_for_compare)
-        self._app.add_url_rule('/ajax_get_binary/<mime_type>/<uid>', 'ajax_get_binary/<type>/<uid>', self._ajax_get_binary)
-        self._app.add_url_rule('/ajax_get_summary/<uid>/<selected_analysis>', 'ajax_get_summary/<uid>/<selected_analysis>', self._ajax_get_summary)
-        self._app.add_url_rule('/ajax/stats/system', 'ajax/stats/system', self._get_system_stats)
->>>>>>> 1ebac9e9
-
     @roles_accepted(*PRIVILEGES['view_analysis'])
     @AppRoute('/ajax_tree/<uid>/<root_uid>', GET)
     @AppRoute('/compare/ajax_tree/<compare_id>/<root_uid>/<uid>', GET)
@@ -124,21 +110,7 @@
         return render_template('summary.html', summary_of_included_files=summary_of_included_files, root_uid=uid, selected_analysis=selected_analysis)
 
     @roles_accepted(*PRIVILEGES['status'])
-<<<<<<< HEAD
-    @AppRoute('/ajax/stats/general', GET)
-    def _get_general_stats(self):
-        with ConnectTo(FrontEndDbInterface, self._config) as db:
-            missing_files = self._make_json_serializable(db.find_missing_files())
-            missing_analyses = self._make_json_serializable(db.find_missing_analyses())
-        return {
-            'missing_files': len(missing_files),
-            'missing_analysis': len(missing_analyses)
-        }
-
-    @roles_accepted(*PRIVILEGES['status'])
     @AppRoute('/ajax/stats/system', GET)
-=======
->>>>>>> 1ebac9e9
     def _get_system_stats(self):
         with ConnectTo(StatisticDbViewer, self._config) as stats_db:
             backend_data = stats_db.get_statistic("backend")
