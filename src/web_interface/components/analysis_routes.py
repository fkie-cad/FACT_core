import json
import os
<<<<<<< HEAD
import random
from typing import Union
=======
from typing import Dict, Union
>>>>>>> 47bd967a

from common_helper_files import get_binary_from_file
from flask import redirect, render_template, render_template_string, request, url_for
from flask_login.utils import current_user

from helperFunctions.database import ConnectTo
from helperFunctions.dataConversion import none_to_none
from helperFunctions.fileSystem import get_src_dir
from helperFunctions.mongo_task_conversion import (
    check_for_errors, convert_analysis_task_to_fw_obj, create_re_analyze_task
)
from helperFunctions.web_interface import get_template_as_string
from intercom.front_end_binding import InterComFrontEndBinding
from objects.file import FileObject
from objects.firmware import Firmware
from storage.db_interface_admin import AdminDbInterface
from storage.db_interface_compare import CompareDbInterface
from storage.db_interface_frontend import FrontEndDbInterface
from storage.db_interface_view_sync import ViewReader
from web_interface.components.compare_routes import get_comparison_uid_list_from_session
from web_interface.components.component_base import GET, POST, AppRoute, ComponentBase
from web_interface.security.authentication import user_has_privilege
from web_interface.security.decorator import roles_accepted
from web_interface.security.privileges import PRIVILEGES


def get_analysis_view(view_name):
    view_path = os.path.join(get_src_dir(), 'web_interface/templates/analysis_plugins/{}.html'.format(view_name))
    return get_binary_from_file(view_path).decode('utf-8')


class AnalysisRoutes(ComponentBase):
<<<<<<< HEAD

    analysis_generic_view = get_analysis_view('generic')
    analysis_unpacker_view = get_analysis_view('unpacker')

    def _init_component(self):
        self._app.add_url_rule('/update-analysis/<uid>', 'update-analysis/<uid>', self._update_analysis, methods=['GET', 'POST'])
        self._app.add_url_rule('/analysis/<uid>', 'analysis/<uid>', self._show_analysis_results, methods=['GET', 'POST'])
        self._app.add_url_rule('/analysis/<uid>/ro/<root_uid>', '/analysis/<uid>/ro/<root_uid>', self._show_analysis_results, methods=['GET', 'POST'])
        self._app.add_url_rule('/analysis/<uid>/<selected_analysis>', '/analysis/<uid>/<selected_analysis>', self._show_analysis_results, methods=['GET', 'POST'])
        self._app.add_url_rule('/analysis/<uid>/<selected_analysis>/ro/<root_uid>', '/analysis/<uid>/<selected_analysis>/<root_uid>', self._show_analysis_results, methods=['GET', 'POST'])
        self._app.add_url_rule('/admin/re-do_analysis/<uid>', '/admin/re-do_analysis/<uid>', self._re_do_analysis, methods=['GET', 'POST'])
        self._app.add_url_rule('/dependency-graph/<uid>', 'dependency-graph/<uid>', self.show_elf_dependency_graph, methods=['GET'])
=======
    def __init__(self, app, config, api=None):
        super().__init__(app, config, api)
        self.analysis_generic_view = get_analysis_view('generic')
        self.analysis_unpacker_view = get_analysis_view('unpacker')
>>>>>>> 47bd967a

    @roles_accepted(*PRIVILEGES['view_analysis'])
    @AppRoute('/analysis/<uid>', GET)
    @AppRoute('/analysis/<uid>/ro/<root_uid>', GET)
    @AppRoute('/analysis/<uid>/<selected_analysis>', GET)
    @AppRoute('/analysis/<uid>/<selected_analysis>/ro/<root_uid>', GET)
    def show_analysis(self, uid, selected_analysis=None, root_uid=None):
        other_versions = None
        with ConnectTo(CompareDbInterface, self._config) as db_service:
            all_comparisons = db_service.page_compare_results()
            known_comparisons = [comparison for comparison in all_comparisons if uid in comparison[0]]
        analysis_filter = [selected_analysis] if selected_analysis else []
        with ConnectTo(FrontEndDbInterface, self._config) as sc:
            file_obj = sc.get_object(uid, analysis_filter=analysis_filter)
            if not file_obj:
                return render_template('uid_not_found.html', uid=uid)
            if isinstance(file_obj, Firmware):
                root_uid = file_obj.uid
                other_versions = sc.get_other_versions_of_firmware(file_obj)
            included_fo_analysis_complete = not sc.all_uids_found_in_database(list(file_obj.files_included))
        with ConnectTo(InterComFrontEndBinding, self._config) as sc:
            analysis_plugins = sc.get_available_analysis_plugins()
        return render_template_string(
            self._get_correct_template(selected_analysis, file_obj),
            uid=uid,
            firmware=file_obj,
            selected_analysis=selected_analysis,
            all_analyzed_flag=included_fo_analysis_complete,
            root_uid=none_to_none(root_uid),
            analysis_plugin_dict=analysis_plugins,
            other_versions=other_versions,
            uids_for_comparison=get_comparison_uid_list_from_session(),
            user_has_admin_clearance=user_has_privilege(current_user, privilege='delete'),
            known_comparisons=known_comparisons,
            available_plugins=self._get_used_and_unused_plugins(
                file_obj.processed_analysis,
                [x for x in analysis_plugins.keys() if x != 'unpacker']
            )
        )

    def _get_correct_template(self, selected_analysis: str, fw_object: Union[Firmware, FileObject]):
        if selected_analysis and 'failed' in fw_object.processed_analysis[selected_analysis]:
            return get_template_as_string('analysis_plugins/fail.html')
        if selected_analysis:
            return self._get_analysis_view(selected_analysis)
        return get_template_as_string('show_analysis.html')

    @roles_accepted(*PRIVILEGES['submit_analysis'])
    @AppRoute('/analysis/<uid>', POST)
    @AppRoute('/analysis/<uid>/ro/<root_uid>', POST)
    @AppRoute('/analysis/<uid>/<selected_analysis>', POST)
    @AppRoute('/analysis/<uid>/<selected_analysis>/ro/<root_uid>', POST)
    def _start_single_file_analysis(self, uid, selected_analysis=None, root_uid=None):
        with ConnectTo(FrontEndDbInterface, self._config) as database:
            file_object = database.get_object(uid)
        file_object.scheduled_analysis = request.form.getlist('analysis_systems')
        with ConnectTo(InterComFrontEndBinding, self._config) as intercom:
            intercom.add_single_file_task(file_object)
        return redirect(url_for(self.show_analysis.__name__, uid=uid, root_uid=root_uid, selected_analysis=selected_analysis))

    @staticmethod
    def _get_used_and_unused_plugins(processed_analysis: dict, all_plugins: list) -> dict:
        return {
            'unused': [x for x in all_plugins if x not in processed_analysis],
            'used': [x for x in all_plugins if x in processed_analysis]
        }

    def _get_analysis_view(self, selected_analysis):
        if selected_analysis == 'unpacker':
            return self.analysis_unpacker_view
        with ConnectTo(ViewReader, self._config) as vr:
            view = vr.get_view(selected_analysis)
        if view:
            return view.decode('utf-8')
        return self.analysis_generic_view

    @roles_accepted(*PRIVILEGES['submit_analysis'])
    @AppRoute('/update-analysis/<uid>', GET)
    def _update_analysis_get(self, uid, re_do=False, error=None):
        with ConnectTo(FrontEndDbInterface, self._config) as sc:
            old_firmware = sc.get_firmware(uid=uid, analysis_filter=[])
            if old_firmware is None:
                return render_template('uid_not_found.html', uid=uid)

            device_class_list = sc.get_device_class_list()
            vendor_list = sc.get_vendor_list()
            device_name_dict = sc.get_device_name_dict()

        device_class_list.remove(old_firmware.device_class)
        vendor_list.remove(old_firmware.vendor)
        device_name_dict[old_firmware.device_class][old_firmware.vendor].remove(old_firmware.device_name)

        previously_processed_plugins = list(old_firmware.processed_analysis.keys())
        with ConnectTo(InterComFrontEndBinding, self._config) as intercom:
            plugin_dict = self._overwrite_default_plugins(intercom.get_available_analysis_plugins(), previously_processed_plugins)

        title = 're-do analysis' if re_do else 'update analysis'

        return render_template(
            'upload/upload.html',
            device_classes=device_class_list,
            vendors=vendor_list,
            error=error if error is not None else {},
            device_names=json.dumps(device_name_dict, sort_keys=True),
            firmware=old_firmware,
            analysis_plugin_dict=plugin_dict,
            title=title
        )

    @staticmethod
    def _overwrite_default_plugins(plugin_dict: Dict[str, tuple], checked_plugin_list) -> Dict[str, tuple]:
        plugin_dict.pop('unpacker')  # FIXME: why is this even in there?
        for plugin in plugin_dict:
            plugin_dict[plugin][2]['default'] = plugin in checked_plugin_list
        return plugin_dict

    @roles_accepted(*PRIVILEGES['submit_analysis'])
    @AppRoute('/update-analysis/<uid>', POST)
    def _update_analysis_post(self, uid, re_do=False):
        analysis_task = create_re_analyze_task(request, uid=uid)
        error = check_for_errors(analysis_task)
        if error:
            return redirect(url_for(self._update_analysis_get.__name__, uid=uid, re_do=re_do, error=error))
        self._schedule_re_analysis_task(uid, analysis_task, re_do)
        return render_template('upload/upload_successful.html', uid=uid)

    def _schedule_re_analysis_task(self, uid, analysis_task, re_do):
        fw = convert_analysis_task_to_fw_obj(analysis_task)
        if re_do:
            with ConnectTo(AdminDbInterface, self._config) as sc:
                sc.delete_firmware(uid, delete_root_file=False)
        with ConnectTo(InterComFrontEndBinding, self._config) as sc:
            sc.add_re_analyze_task(fw)

    @roles_accepted(*PRIVILEGES['delete'])
    @AppRoute('/admin/re-do_analysis/<uid>', GET, POST)
    def _re_do_analysis(self, uid):
<<<<<<< HEAD
        return self._update_analysis(uid, re_do=True)

    @roles_accepted(*PRIVILEGES['view_analysis'])
    def show_elf_dependency_graph(self, uid):
        with ConnectTo(FrontEndDbInterface, self._config) as db:
            data = db.file_objects.find({'parents': uid}, {'processed_analysis.elf_analysis': 1,
                                                           'processed_analysis.file_type': 1, 'file_name': 1})

            # TODO filter differently? Which mime types?
            whitelist = ['application/x-executable', 'application/x-sharedlib', 'inode/symlink']

            data_graph = {
                "nodes": [],
                "edges": [],
                "groups": []
            }
            groups = []
            edge_id = 0

            for file_object in data:
                if file_object['processed_analysis']['file_type']['mime'] in whitelist:
                    node = {"label": file_object['file_name'], "id": file_object['_id'],
                            "group": file_object['processed_analysis']['file_type']['mime'],
                            "full_file_type": file_object['processed_analysis']['file_type']['full']}

                    if file_object['processed_analysis']['file_type']['mime'] not in groups:
                        groups.append(file_object['processed_analysis']['file_type']['mime'])

                    data_graph["nodes"].append(node)

            data_graph["groups"] = groups

            if not data_graph["nodes"]:
                flash('Error: Graph could not be rendered. Try to use a different container as root! ', 'danger')
                return render_template('dependency_graph.html', **data_graph, uid=uid)

            for node in data_graph["nodes"]:
                if node['group'] == 'inode/symlink':
                    link_to = node['full_file_type'].split(' ')[3].split('\'')[1]
                    for match in data_graph["nodes"]:
                        if match['label'] == link_to:
                            print('+++ NODE +++ \n', node['full_file_type'])
                            print('+++ MATCHED +++ \n', match['label'])
                            edge = {"source": match['id'], "target": node['id'],
                                    "id": edge_id}
                            data_graph['edges'].append(edge)
                            edge_id += 1

            data.rewind()

            for file_object in data:
                libraries = []
                try:
                    libraries = file_object['processed_analysis']['elf_analysis']['Output']['libraries']
                except (IndexError, KeyError):
                    continue

                for lib in libraries:
                    target_id = None
                    for node in data_graph["nodes"]:
                        if node["label"] == lib:
                            target_id = node["id"]
                    if target_id is not None:
                        edge = {"source": file_object['_id'], "target": target_id,
                                "id": edge_id}
                        data_graph["edges"].append(edge)
                        edge_id += 1

            # TODO: Add a loading icon?
            # TODO: Add vis.js to deps - download from cdn
        return render_template('dependency_graph.html', **data_graph, uid=uid)
=======
        if request.method == POST:
            return self._update_analysis_post(uid, re_do=True)
        return self._update_analysis_get(uid, re_do=True)
>>>>>>> 47bd967a
<|MERGE_RESOLUTION|>--- conflicted
+++ resolved
@@ -1,14 +1,9 @@
 import json
 import os
-<<<<<<< HEAD
-import random
-from typing import Union
-=======
 from typing import Dict, Union
->>>>>>> 47bd967a
 
 from common_helper_files import get_binary_from_file
-from flask import redirect, render_template, render_template_string, request, url_for
+from flask import flash, redirect, render_template, render_template_string, request, url_for
 from flask_login.utils import current_user
 
 from helperFunctions.database import ConnectTo
@@ -38,25 +33,10 @@
 
 
 class AnalysisRoutes(ComponentBase):
-<<<<<<< HEAD
-
-    analysis_generic_view = get_analysis_view('generic')
-    analysis_unpacker_view = get_analysis_view('unpacker')
-
-    def _init_component(self):
-        self._app.add_url_rule('/update-analysis/<uid>', 'update-analysis/<uid>', self._update_analysis, methods=['GET', 'POST'])
-        self._app.add_url_rule('/analysis/<uid>', 'analysis/<uid>', self._show_analysis_results, methods=['GET', 'POST'])
-        self._app.add_url_rule('/analysis/<uid>/ro/<root_uid>', '/analysis/<uid>/ro/<root_uid>', self._show_analysis_results, methods=['GET', 'POST'])
-        self._app.add_url_rule('/analysis/<uid>/<selected_analysis>', '/analysis/<uid>/<selected_analysis>', self._show_analysis_results, methods=['GET', 'POST'])
-        self._app.add_url_rule('/analysis/<uid>/<selected_analysis>/ro/<root_uid>', '/analysis/<uid>/<selected_analysis>/<root_uid>', self._show_analysis_results, methods=['GET', 'POST'])
-        self._app.add_url_rule('/admin/re-do_analysis/<uid>', '/admin/re-do_analysis/<uid>', self._re_do_analysis, methods=['GET', 'POST'])
-        self._app.add_url_rule('/dependency-graph/<uid>', 'dependency-graph/<uid>', self.show_elf_dependency_graph, methods=['GET'])
-=======
     def __init__(self, app, config, api=None):
         super().__init__(app, config, api)
         self.analysis_generic_view = get_analysis_view('generic')
         self.analysis_unpacker_view = get_analysis_view('unpacker')
->>>>>>> 47bd967a
 
     @roles_accepted(*PRIVILEGES['view_analysis'])
     @AppRoute('/analysis/<uid>', GET)
@@ -194,10 +174,12 @@
     @roles_accepted(*PRIVILEGES['delete'])
     @AppRoute('/admin/re-do_analysis/<uid>', GET, POST)
     def _re_do_analysis(self, uid):
-<<<<<<< HEAD
-        return self._update_analysis(uid, re_do=True)
+        if request.method == POST:
+            return self._update_analysis_post(uid, re_do=True)
+        return self._update_analysis_get(uid, re_do=True)
 
     @roles_accepted(*PRIVILEGES['view_analysis'])
+    @AppRoute('/dependency-graph/<uid>', GET)
     def show_elf_dependency_graph(self, uid):
         with ConnectTo(FrontEndDbInterface, self._config) as db:
             data = db.file_objects.find({'parents': uid}, {'processed_analysis.elf_analysis': 1,
@@ -265,9 +247,4 @@
 
             # TODO: Add a loading icon?
             # TODO: Add vis.js to deps - download from cdn
-        return render_template('dependency_graph.html', **data_graph, uid=uid)
-=======
-        if request.method == POST:
-            return self._update_analysis_post(uid, re_do=True)
-        return self._update_analysis_get(uid, re_do=True)
->>>>>>> 47bd967a
+        return render_template('dependency_graph.html', **data_graph, uid=uid)