--- conflicted
+++ resolved
@@ -3,11 +3,7 @@
 from typing import Dict, Union
 
 from common_helper_files import get_binary_from_file
-<<<<<<< HEAD
-from flask import flash, redirect, render_template, render_template_string, request, url_for
-=======
 from flask import redirect, render_template, render_template_string, request, url_for
->>>>>>> 81ff2c81
 from flask_login.utils import current_user
 
 from helperFunctions.database import ConnectTo
@@ -94,22 +90,11 @@
     @AppRoute('/analysis/<uid>/<selected_analysis>', POST)
     @AppRoute('/analysis/<uid>/<selected_analysis>/ro/<root_uid>', POST)
     def _start_single_file_analysis(self, uid, selected_analysis=None, root_uid=None):
-<<<<<<< HEAD
-        if user_has_privilege(current_user, privilege='submit_analysis'):
-            with ConnectTo(FrontEndDbInterface, self._config) as database:
-                file_object = database.get_object(uid)
-            file_object.scheduled_analysis = request.form.getlist('analysis_systems')
-            with ConnectTo(InterComFrontEndBinding, self._config) as intercom:
-                intercom.add_single_file_task(file_object)
-        else:
-            flash('You have insufficient rights to add additional analyses')
-=======
         with ConnectTo(FrontEndDbInterface, self._config) as database:
             file_object = database.get_object(uid)
         file_object.scheduled_analysis = request.form.getlist('analysis_systems')
         with ConnectTo(InterComFrontEndBinding, self._config) as intercom:
             intercom.add_single_file_task(file_object)
->>>>>>> 81ff2c81
         return redirect(url_for(self.show_analysis.__name__, uid=uid, root_uid=root_uid, selected_analysis=selected_analysis))
 
     @staticmethod
@@ -161,7 +146,6 @@
             title=title
         )
 
-<<<<<<< HEAD
     @staticmethod
     def _overwrite_default_plugins(plugin_dict: Dict[str, tuple], checked_plugin_list) -> Dict[str, tuple]:
         plugin_dict.pop('unpacker')  # FIXME: why is this even in there?
@@ -169,8 +153,6 @@
             plugin_dict[plugin][2]['default'] = plugin in checked_plugin_list
         return plugin_dict
 
-=======
->>>>>>> 81ff2c81
     @roles_accepted(*PRIVILEGES['submit_analysis'])
     @AppRoute('/update-analysis/<uid>', POST)
     def _update_analysis_post(self, uid, re_do=False):
