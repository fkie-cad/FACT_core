--- conflicted
+++ resolved
@@ -98,11 +98,6 @@
                     only_firmwares=parameters.only_firmware,
                     inverted=parameters.inverted,
                 )
-<<<<<<< HEAD
-                if self._query_has_only_one_result(firmware_list, parameters.query):
-                    return redirect(url_for('show_analysis', uid=firmware_list[0][0]))
-=======
->>>>>>> ceb69ec2
             except QueryConversionException as exception:
                 error_message = exception.get_message()
                 return render_template('error.html', message=error_message)
