--- conflicted
+++ resolved
@@ -87,20 +87,14 @@
 class VirtualPathFileTree:
     '''
     This class represents a layer of the file tree (a partial tree) for a ``Firmware`` or ``FileObject`` as root and
-<<<<<<< HEAD
-    is based on the virtual file paths of its child objets (unpacked files). "Layer" means that the file tree is created
-    in layers as it is unfolded (one partial tree for each file).
+    is based on the virtual file paths of its child objects (unpacked files). "Layer" means that the file tree is
+    created in layers as it is unfolded (one partial tree for each file).
 
     This partial layer tree has a ``Firmware`` or ``FileObject`` as root, directories as inner nodes (the inner elements
     of the virtual file path) and ``FileObject``s as outer nodes ("leaves" of the tree, the end of the virtual file
     path).
 
     Both ``Firmware`` and ``FileObject`` vertices are represented by ``FileTreeNode`` objects.
-=======
-    is based on the virtual file paths of its child objects (unpacked files). This tree may have directories as
-    inner vertices (the inner elements of the virtual file path) and ``FileObject``s as outer vertices (the end of the
-    virtual file path). It consists of vertices of type ``FileTreeNode``.
->>>>>>> d477975e
 
     :param root_uid: The uid of the root node of the file tree.
     :param fo_data: The firmware / file object data from the database that is needed to create the file tree.
