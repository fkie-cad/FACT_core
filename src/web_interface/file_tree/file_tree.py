from __future__ import annotations

<<<<<<< HEAD
from itertools import chain
from pathlib import Path
from typing import Dict, Iterable, List, NamedTuple, Optional, Set
=======
from collections.abc import Iterable
from itertools import chain
from typing import NamedTuple
>>>>>>> f9f58b0c

from web_interface.file_tree.file_tree_node import FileTreeNode

WEB_BASE_PATH = Path(__file__).parent.parent
ICON_PATH = WEB_BASE_PATH / 'static/file_icons/mimetypes'
TYPE_TO_PATH = {p.stem: f'/{p.relative_to(WEB_BASE_PATH)}' for p in ICON_PATH.iterdir()}
CRYPTO = 'application-certificate'
CONFIG = 'text-x-makefile'
TYPE_TO_PATH.update(
    {
        # MIME types
        'application-x-pie-executable': TYPE_TO_PATH['application-x-executable'],
        'application-x-dosexec': TYPE_TO_PATH['application-x-ms-dos-executable'],
        'linux-device-tree': '/static/file_icons/firmware.svg',
        # file suffixes
        'c': TYPE_TO_PATH['text-x-csrc'],
        'cert': TYPE_TO_PATH[CRYPTO],
        'cfg': TYPE_TO_PATH[CONFIG],
        'cnf': TYPE_TO_PATH[CONFIG],
        'conf': TYPE_TO_PATH[CONFIG],
        'control': TYPE_TO_PATH['application-x-deb'],
        'cpp': TYPE_TO_PATH['text-x-c++src'],
        'crt': TYPE_TO_PATH[CRYPTO],
        'eps': TYPE_TO_PATH['application-postscript'],
        'h': TYPE_TO_PATH['text-x-chdr'],
        'htm': TYPE_TO_PATH['text-html'],
        'image': TYPE_TO_PATH['package-x-generic'],
        'ini': TYPE_TO_PATH[CONFIG],
        'js': TYPE_TO_PATH['application-x-javascript'],
        'key': TYPE_TO_PATH['application-pgp'],
        'md': TYPE_TO_PATH['text-x-markdown'],
        'pem': TYPE_TO_PATH[CRYPTO],
        'pl': TYPE_TO_PATH['application-x-perl'],
        'properties': TYPE_TO_PATH['text-x-java'],
        'ps': TYPE_TO_PATH['application-postscript'],
        'pub': TYPE_TO_PATH['application-pgp'],
        'py': TYPE_TO_PATH['text-x-python'],
        'rb': TYPE_TO_PATH['application-x-ruby'],
        'sh': TYPE_TO_PATH['application-x-shellscript'],
        'svg': TYPE_TO_PATH['image-svg+xml'],
        'ts': TYPE_TO_PATH['application-x-javascript'],
        'xsd': TYPE_TO_PATH['text-xml'],
        'yml': TYPE_TO_PATH['application-x-yaml'],
    }
)
GNOME_PREFIX = 'gnome-mime-'
TYPE_TO_PATH.update(
    {
        k.replace(GNOME_PREFIX, ''): v
        for k, v in TYPE_TO_PATH.items()
        if k.startswith(GNOME_PREFIX) and k.replace(GNOME_PREFIX, '') not in TYPE_TO_PATH
    }
)
SPECIAL_FILES = {
    'authors': TYPE_TO_PATH['text-x-credits'],
    'license': TYPE_TO_PATH['text-x-copying'],
    'readme': TYPE_TO_PATH['text-x-readme'],
    'version': TYPE_TO_PATH['text-x-readme'],
}
SPECIAL_FILES.update({k.upper(): v for k, v in SPECIAL_FILES.items()})
SPECIAL_FILES.update({k.title(): v for k, v in SPECIAL_FILES.items()})
ARCHIVE_FILE_TYPES = [
    'application/java-archive',
    'application/rar',
    'application/x-adf',
    'application/x-alzip',
    'application/x-bzip2',
    'application/x-cab',
    'application/x-debian-package',
    'application/x-dms',
    'application/x-iso9660-image',
    'application/x-lrzip',
    'application/x-lzh',
    'application/x-lzip',
    'application/x-redhat-package-manager',
    'application/x-rzip',
    'application/x-shar',
    'application/x-sit',
    'application/x-sitx',
    'application/x-stuffitx',
    'application/x-xz',
    'application/x-zip-compressed',
    'application/zpaq',
    'compression/zlib',
]
TYPE_CATEGORY_TO_ICON = {
    'audio/': TYPE_TO_PATH['audio-x-generic'],
    'filesystem/': '/static/file_icons/filesystem.svg',
    'firmware/': '/static/file_icons/firmware.svg',
    'font/': TYPE_TO_PATH['font-x-generic'],
    'image/': TYPE_TO_PATH['image-x-generic'],
    'text/': TYPE_TO_PATH['text-x-generic'],
    'video/': TYPE_TO_PATH['video-x-generic'],
}


class FileTreeData(NamedTuple):
    uid: str
    file_name: str
    size: int
    virtual_file_path: dict[str, list[str]]
    mime: str
    included_files: set[str]


<<<<<<< HEAD
def get_icon_for_file(mime_type: Optional[str], file_name: str) -> str:
=======
def get_correct_icon_for_mime(mime_type: str | None) -> str:
>>>>>>> f9f58b0c
    '''
    Retrieve the path to the appropriate icon for a given mime type and file name. The icons are located in the static
    folder of the web interface and the paths therefore start with "/static". Archive types all receive the same icon.

    :param mime_type: The MIME type of the file (in the file tree).
    :param file_name: The file name.
    '''
    if mime_type is None:
        return TYPE_TO_PATH['unknown']
    if file_name in SPECIAL_FILES:
        return SPECIAL_FILES[file_name]
    # suffix may be there but mime is text/plain, so we check the suffix first
    suffix_icon = _find_icon_for_suffix(file_name)
    if suffix_icon:
        return suffix_icon
    if mime_type.replace('/', '-') in TYPE_TO_PATH:
        return TYPE_TO_PATH[mime_type.replace('/', '-')]
    if mime_type in ARCHIVE_FILE_TYPES:
        return TYPE_TO_PATH['package-x-generic']
    for mime_category, icon_path in TYPE_CATEGORY_TO_ICON.items():
        if mime_category in mime_type:
            return icon_path
    return TYPE_TO_PATH['unknown']


def _find_icon_for_suffix(file_name: str) -> str | None:
    suffix = Path(file_name).suffix.lstrip('.').lower()
    if not suffix:
        return None
    if suffix in TYPE_TO_PATH:
        return TYPE_TO_PATH[suffix]
    for prefix in ['text', 'text-x', 'application', 'application-x']:
        if f'{prefix}-{suffix}' in TYPE_TO_PATH:
            return TYPE_TO_PATH[f'{prefix}-{suffix}']
    return None


def _get_partial_virtual_paths(virtual_path: dict[str, list[str]], new_root: str) -> list[str]:
    '''
    Returns a list of new partial virtual paths with ``new_root`` as the new root element.
    If no paths containing ``new_root`` are found, a fallback path is created, consisting only of ``new_root``.
    '''
    paths_with_new_root = {
        _get_vpath_relative_to(vpath, new_root) for vpath in chain(*virtual_path.values()) if new_root in vpath
    }
    if not paths_with_new_root:
        return [f'|{new_root}|']
    return sorted(paths_with_new_root)


def _get_vpath_relative_to(virtual_path: str, uid: str):
    vpath_elements = virtual_path.split('|')
    index = vpath_elements.index(uid)
    return '|'.join([''] + vpath_elements[index:])


def _root_is_virtual(root: list[dict]) -> bool:
    try:
        return root[0]['a_attr'] == {'href': '#'}
    except (KeyError, IndexError):
        return False


def remove_virtual_path_from_root(root: list[dict]) -> list[dict]:
    '''
    When a file object is the root, the directories that contain the file object need to be removed so that the file
    tree is displayed correctly in the web interface.
    '''
    while _root_is_virtual(root):
        root = root[0]['children']
    return root


class VirtualPathFileTree:
    '''
    This class represents a layer of the file tree (a partial tree) for a ``Firmware`` or ``FileObject`` as root and
    is based on the virtual file paths of its child objects (unpacked files). "Layer" means that the file tree is
    created in layers as it is unfolded (one partial tree for each file).

    This partial layer tree has a ``Firmware`` or ``FileObject`` as root, directories as inner nodes (the inner elements
    of the virtual file path) and ``FileObject``s as outer nodes ("leaves" of the tree, the end of the virtual file
    path).

    Both ``Firmware`` and ``FileObject`` vertices are represented by ``FileTreeNode`` objects.

    :param root_uid: The uid of the root node of the file tree.
    :param fo_data: The firmware / file object data from the database that is needed to create the file tree.
    :param whitelist: A whitelist of file names needed to display partial trees in comparisons.
    '''

    def __init__(self, root_uid: str, parent_uid: str, fo_data: FileTreeData, whitelist: list[str] | None = None):
        self.uid = fo_data.uid
        self.root_uid = root_uid if root_uid else list(fo_data.virtual_file_path)[0]
        self.parent_uid = parent_uid
        self.fo_data: FileTreeData = fo_data
        self.whitelist = whitelist
        self.virtual_file_paths = self._get_virtual_file_paths()

    def _get_virtual_file_paths(self) -> list[str]:
        if self._file_tree_is_for_file_object():
            return _get_partial_virtual_paths(self.fo_data.virtual_file_path, self.root_uid)
        return self.fo_data.virtual_file_path[self.root_uid]

    def _file_tree_is_for_file_object(self) -> bool:
        return self.root_uid not in self.fo_data.virtual_file_path

    def get_file_tree_nodes(self) -> Iterable[FileTreeNode]:
        '''
        Create ``FileTreeNode`` s for the elements of the root's virtual file path. The same file may occur several
        times with different virtual paths. Returns a sequence of nodes, representing the subsequent layer in the
        file tree (which themselves may contain child nodes).

        :return: An iterable sequence of nodes of the file tree.
        '''
        for virtual_path in self.virtual_file_paths:
            containers, *path_elements = virtual_path.split('/')
            containers = [c for c in containers.split('|') if c]
            if self.parent_uid is None or containers[-1] == self.parent_uid:
                yield self._create_node_from_virtual_path(path_elements)

    def _create_node_from_virtual_path(self, current_virtual_path: list[str]) -> FileTreeNode:
        if len(current_virtual_path) > 1:
            return self._get_node_for_virtual_file(current_virtual_path)
        return self._get_node_for_real_file(current_virtual_path)

    def _get_node_for_virtual_file(self, current_virtual_path: list[str]) -> FileTreeNode:
        current_element, *rest_of_virtual_path = current_virtual_path
        node = FileTreeNode(uid=None, root_uid=self.root_uid, virtual=True, name=current_element)
        node.add_child_node(self._create_node_from_virtual_path(rest_of_virtual_path))
        return node

    def _get_node_for_real_file(self, current_virtual_path: list[str]) -> FileTreeNode:
        return FileTreeNode(
            self.uid,
            self.root_uid,
            virtual=False,
            name=self._get_file_name(current_virtual_path),
            size=self.fo_data.size,
            mime_type=self.fo_data.mime,
            has_children=self._has_children(),
        )

    def _get_file_name(self, current_virtual_path: list[str]) -> str:
        return current_virtual_path[0] if current_virtual_path else self.fo_data.file_name

    def _has_children(self) -> bool:
        if self.whitelist:
            return any(f in self.fo_data.included_files for f in self.whitelist)
        return bool(self.fo_data.included_files)<|MERGE_RESOLUTION|>--- conflicted
+++ resolved
@@ -1,14 +1,8 @@
 from __future__ import annotations
 
-<<<<<<< HEAD
 from itertools import chain
 from pathlib import Path
-from typing import Dict, Iterable, List, NamedTuple, Optional, Set
-=======
-from collections.abc import Iterable
-from itertools import chain
-from typing import NamedTuple
->>>>>>> f9f58b0c
+from typing import Iterable, NamedTuple
 
 from web_interface.file_tree.file_tree_node import FileTreeNode
 
@@ -114,11 +108,7 @@
     included_files: set[str]
 
 
-<<<<<<< HEAD
-def get_icon_for_file(mime_type: Optional[str], file_name: str) -> str:
-=======
-def get_correct_icon_for_mime(mime_type: str | None) -> str:
->>>>>>> f9f58b0c
+def get_icon_for_file(mime_type: str | None, file_name: str) -> str:
     '''
     Retrieve the path to the appropriate icon for a given mime type and file name. The icons are located in the static
     folder of the web interface and the paths therefore start with "/static". Archive types all receive the same icon.
