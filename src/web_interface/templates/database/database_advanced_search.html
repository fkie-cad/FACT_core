--- conflicted
+++ resolved
@@ -4,16 +4,18 @@
 
 
 {% block head %}
-        {# angularJS import #}
-        <script type="text/javascript" src="{{ url_for('static', filename='angular.min.js') }}"></script>
-        <script>
-            function hide_checkbox() {
-                if ($("#only_firmwares").is(':checked'))
-                    $("#inverted_label").show();
-                else
-                    $("#inverted_label").hide();
+    {# angularJS import #}
+    <script type="text/javascript" src="{{ url_for('static', filename='angular.min.js') }}"></script>
+
+    <script>
+        function hide_checkbox() {
+            if ($("#only_firmware").is(':checked')) {
+                $("#inverted_div").show();
+            } else {
+                $("#inverted_div").hide();
             }
-        </script>
+        }
+    </script>
 {% endblock %}
 
 
@@ -24,7 +26,6 @@
     <div class="col-xl-6 col-lg-8 col-md-10 mt-4">
         <h3 class="mb-3">Advanced Search</h3>
 
-<<<<<<< HEAD
         <form class="form-horizontal" action="" method=post enctype=multipart/form-data>
             <div class="input-group {% if error %}has-error{% endif %} mb-3">
                 <input type="text" name="advanced_search" class="form-control" id="advanced_search" placeholder="MongoDB Search Request" required>
@@ -32,43 +33,15 @@
                     <button type="submit" value=submit class="btn btn-primary" id="input_submit">
                         <span class="glyphicon glyphicon-search"></span> Search
                     </button>
-=======
-            <div class="form-group {% if error %}has-error{% endif %}">
-                <label class="control-label col-xs-3" for="advanced_search">Search Request:</label>
-                <div class="col-xs-9">
-                    <input type="text" name="advanced_search" class="form-control" id="advanced_search"
-                           placeholder="MongoDB Search Request" required>
-                    {% if error %}
-                    <p style="color:red">Please enter a valid search request. {{ error }}</p>
-                    {% endif %}
-                    <br />
-                    <table>
-                        <tr>
-                            <td style="padding: 5px;">
-                                <button type="submit" value=submit class="btn btn-default" id="input_submit">
-                                     <span class="glyphicon glyphicon-search"></span> Search
-                                </button>
-                            </td>
-                            <td style="padding: 5px;">
-                                <label class="checkbox-inline" style="padding: 0; margin: 0 0 0 20px;">
-                                    <input type="checkbox" name="only_firmwares" id="only_firmwares" value="True" onchange="hide_checkbox()">
-                                    show parent firmware instead of matching file
-                                </label>
-                            </td>
-                            <td style="padding: 5px;">
-                                <label class="checkbox-inline" id="inverted_label" style="padding: 0; margin: 0 0 0 20px; display: none;">
-                                    <input type="checkbox" name="inverted" id="inverted" value="True">
-                                    inverse (firmware without matching files)
-                                </label>
-                            </td>
-                        </tr>
-                    </table>
->>>>>>> 4af238b7
                 </div>
             </div>
             <div class="form-group form-check">
-                <input type="checkbox" class="form-check-input" name="only_firmwares" value="True">
+                <input type="checkbox" class="form-check-input" name="only_firmwares" id="only_firmware" value="True" onchange="hide_checkbox()">
                 <label class="form-check-label">show parent firmware instead of matching file</label>
+            </div>
+            <div class="form-group form-check pl-0" id="inverted_div" style="display: none;">
+                <input type="checkbox" name="inverted" id="inverted" value="True">
+                <label class="form-check-label">inverse (firmware without matching files)</label>
             </div>
             {% if error %}
                 <p class="mt-3" style="color:red">Please enter a valid search request. {{ error }}</p>
