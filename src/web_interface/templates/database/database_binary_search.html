{% extends "base.html" %}

{% set active_page = "Database" %}

{% block body %}


<div class="row justify-content-center">

<<<<<<< HEAD
    <div class="col-xl-6 col-lg-8 mt-4">
        <h3 class="mb-3">Binary Search</h3>
=======
    <div class="col-md-offset-2 col-md-8">
        <h2>Binary Pattern Search</h2>
>>>>>>> ae5867af
        <form class="form-horizontal" action="" method=post enctype=multipart/form-data>

            <script>
                function openCity(evt, tabname) {
                    let i, tabcontent, tablinks;
                    tabcontent = document.getElementsByClassName("tab-content");
                    for (i = 0; i < tabcontent.length; i++) {
                        tabcontent[i].style.display = "none";
                    }
                    tablinks = document.getElementsByClassName("nav-link");
                    for (i = 0; i < tablinks.length; i++) {
                        tablinks[i].className = tablinks[i].className.replace(" active", "");
                    }
                    document.getElementById(tabname).style.display = "inline";
                    evt.currentTarget.className += " active";
                };

                function clickCheckbox(box) {
                    let fw_input =  document.getElementById("firmware_uid_input");
                    if (box.checked) {
                        fw_input.style.display = "inline";
                    } else {
                        fw_input.style.display = "none";
                        fw_input.value = "";
                    }
                };
            </script>


            <ul class="nav nav-tabs mb-4">
                <li class="nav-item">
                    <a class="nav-link active" href="#" onclick="openCity(event, 'fromFile')">
                        From File
                    </a>
                </li>
                <li class="nav-item">
                    <a class="nav-link" href="#" onclick="openCity(event, 'fromText')">
                        From Text
                    </a>
                </li>
            </ul>

            <div class="col-lg-8">
                <div class="form-group tab-content" id="fromFile">
                    <label for="selectFile">Yara Rule File:</label><br />
                    <input id="selectFile" type="file" name="file">
                </div>
            </div>

            <div class="col-lg-8">
                <div class="form-group tab-content" id="fromText" style="display: none;">
                        <label class="control-label" for="textarea">Yara Rule:</label><br />
                    <div class="clear">
                        <textarea name="textarea" rows="5" style="resize: vertical; position: relative; z-index: 1;"
                        class="form-control" id="textarea"></textarea>
                    </div>
                </div>
            </div>
<<<<<<< HEAD
            <div class="col-lg-5 my-2">
                <label><input type='checkbox' name="firmware_checkbox" id="firmware_checkbox" onclick='clickCheckbox(this);'> Scan Single Firmware</label>
=======
            <div class="col-md-offset-2 col-md-8 col-xs-12" style="padding-bottom: 15px">
                <label><input type='checkbox' name="firmware_checkbox" id="firmware_checkbox" onclick='clickCheckbox(this);'> scan single firmware</label>
>>>>>>> ae5867af
                <input name="firmware_uid" type="text" class="form-control" id="firmware_uid_input" placeholder="Firmware UID" style="display: none;">
                <br />
                <label><input type="checkbox" name="only_firmware" value="True"> show parent firmware instead of matching file </label>
            </div>

            {% if error %}
                <h5 style="color: red;">{{ error }}</h5>
            {% endif %}

            <div class="col-lg-8">
                <button type="submit" value=submit class="btn btn-primary" id="input_submit" onclick='showImg()'>
                    <i class="fas fa-search"></i> Search
                </button>
            </div>
        </form>
    </div>
</div>

<div class="row justify-content-center mt-4">
    <div class="col-xl-6 col-lg-8">
		<h4>Example queries:</h4>

		HEX-Pattern:
	    <pre class="border rounded p-2 mb-0 bg-light"><code>rule a_hex_string_rule
{
    strings:
        $a = { 0A1B }
    condition:
        $a
}</code></pre>
        <div style="color:grey; font-size: 0.9em; margin-bottom: 5px;">Matches firmware files including 0x0A1B.</div>

		ASCII:
	    <pre class="border rounded p-2 mb-0 bg-light"><code>rule a_ascii_string_rule
{
    strings:
        $a = "backdoor" ascii wide nocase
        $b = "roodkcab" ascii wide nocase
    condition:
        $a or $b
}</code></pre>
        <div style="color:grey; font-size: 0.9em; margin-bottom: 5px;">Matches firmware files including the string "backdoor" or "roodkcab" in 8bit (ascii) or 16bit (wide) representation and not case sensitive.</div>
		
        RegEx:
	    <pre class="border rounded p-2 mb-0 bg-light"><code>rule a_regex_rule
{
    strings:
        $a = /vxworks 5\.\d+(\.\d+)?/ nocase
    condition:
        $a 
}</code></pre>
        <div style="color:grey; font-size: 0.9em; margin-bottom: 5px;">Matches firmware files including "vxworks 5.X.Y" with "X" and "Y" are arbitrary numbers, ".Y" is optional and the whole string is not case sensitive.</div>

        <p>Do you need more advanced rules? Have a look at the <a href="https://yara.readthedocs.io/en/latest/writingrules.html">official yara documentation</a>!</p>    
	</div>

    <script>
        function set_uid(){
            var url = window.location.href;
            if( url.search( 'firmware_uid' ) > 0 ) {
                var url_object = new URL(url);
                var uid = url_object.searchParams.get("firmware_uid");
                var cb = document.getElementById("firmware_checkbox");
                var input = document.getElementById("firmware_uid_input");
                cb.checked = true;
                input.value = uid;
                input.style.display = "inline";
            }
        };
        set_uid();
    </script>

</div>

{% endblock %}<|MERGE_RESOLUTION|>--- conflicted
+++ resolved
@@ -7,17 +7,12 @@
 
 <div class="row justify-content-center">
 
-<<<<<<< HEAD
     <div class="col-xl-6 col-lg-8 mt-4">
-        <h3 class="mb-3">Binary Search</h3>
-=======
-    <div class="col-md-offset-2 col-md-8">
-        <h2>Binary Pattern Search</h2>
->>>>>>> ae5867af
+        <h3 class="mb-3">Binary Pattern Search</h3>
         <form class="form-horizontal" action="" method=post enctype=multipart/form-data>
 
             <script>
-                function openCity(evt, tabname) {
+                function switchTab(evt, tabname) {
                     let i, tabcontent, tablinks;
                     tabcontent = document.getElementsByClassName("tab-content");
                     for (i = 0; i < tabcontent.length; i++) {
@@ -45,12 +40,12 @@
 
             <ul class="nav nav-tabs mb-4">
                 <li class="nav-item">
-                    <a class="nav-link active" href="#" onclick="openCity(event, 'fromFile')">
+                    <a class="nav-link active" href="#" onclick="switchTab(event, 'fromFile')">
                         From File
                     </a>
                 </li>
                 <li class="nav-item">
-                    <a class="nav-link" href="#" onclick="openCity(event, 'fromText')">
+                    <a class="nav-link" href="#" onclick="switchTab(event, 'fromText')">
                         From Text
                     </a>
                 </li>
@@ -58,30 +53,25 @@
 
             <div class="col-lg-8">
                 <div class="form-group tab-content" id="fromFile">
-                    <label for="selectFile">Yara Rule File:</label><br />
+                    <label for="selectFile">Yara rule file:</label><br />
                     <input id="selectFile" type="file" name="file">
                 </div>
             </div>
 
             <div class="col-lg-8">
                 <div class="form-group tab-content" id="fromText" style="display: none;">
-                        <label class="control-label" for="textarea">Yara Rule:</label><br />
+                        <label class="control-label" for="textarea">Yara rule:</label><br />
                     <div class="clear">
                         <textarea name="textarea" rows="5" style="resize: vertical; position: relative; z-index: 1;"
                         class="form-control" id="textarea"></textarea>
                     </div>
                 </div>
             </div>
-<<<<<<< HEAD
             <div class="col-lg-5 my-2">
-                <label><input type='checkbox' name="firmware_checkbox" id="firmware_checkbox" onclick='clickCheckbox(this);'> Scan Single Firmware</label>
-=======
-            <div class="col-md-offset-2 col-md-8 col-xs-12" style="padding-bottom: 15px">
                 <label><input type='checkbox' name="firmware_checkbox" id="firmware_checkbox" onclick='clickCheckbox(this);'> scan single firmware</label>
->>>>>>> ae5867af
                 <input name="firmware_uid" type="text" class="form-control" id="firmware_uid_input" placeholder="Firmware UID" style="display: none;">
                 <br />
-                <label><input type="checkbox" name="only_firmware" value="True"> show parent firmware instead of matching file </label>
+                <label><input type="checkbox" name="only_firmware" value="True"> show parent firmware instead of matching file</label>
             </div>
 
             {% if error %}
