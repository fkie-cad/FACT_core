{% extends "base.html" %}

{% set active_page = "Database" %}

{% set query_url = "/database/browse?query=" %}
{% set general_analysis_elements = [
    ("device name", firmware.device_name, "", '{"device_name": {"$eq": "PLACEHOLDER"}}'),
    ("device_part", firmware.part, "", '{"device_part": {"$eq": "PLACEHOLDER"}}'),
    ("vendor", firmware.vendor, "", '{"vendor": {"$eq": "PLACEHOLDER"}}'),
    ("device_class", firmware.device_class, "", '{"device_class": {"$eq": "PLACEHOLDER"}}'),
    ("version", firmware.version, "", ""),
    ("release date", firmware.release_date, "", ""),
    ("file name", firmware.file_name, "word-break: break-all; word-wrap: break-word;", ""),
    ("virtual_path", firmware.get_virtual_paths_for_one_uid(root_uid=root_uid)|nice_virtual_path_list|nice_list|safe, "word-break: break-all; overflow-wrap: break-word;", ""),
    ("file size", firmware.size|number_format(verbose=True), "", ""),
    ("MD5", firmware.md5, "word-break: break-all;", ""),
    ("SHA256", firmware.sha256, "word-break: break-all;", ""),
    ("Tags", firmware.tags|render_tags(size=12)|safe, "", ""),
    ("Analysis Tags", firmware.analysis_tags | render_analysis_tags(size=12) | safe, "", "")
] -%}

{% block head %}
<<<<<<< HEAD

	{# jstree import #}
    <link rel="stylesheet" href="https://cdnjs.cloudflare.com/ajax/libs/jstree/3.2.1/themes/default/style.min.css" />
    <script src="https://cdnjs.cloudflare.com/ajax/libs/jstree/3.2.1/jstree.min.js"></script>
=======
    {# jstree import #}
    <script src="{{ url_for('static', filename='jstree/dist/jstree.min.js') }}"></script>
    <link rel="stylesheet" href="{{ url_for('static', filename='jstree/dist/themes/default/style.min.css') }}" />
>>>>>>> 4b932755

    {# highlight.js import #}
    <script src="{{ url_for('static', filename='highlight.js/highlight.pack.js') }}"></script>
    <link rel="stylesheet" href="{{ url_for('static', filename='highlight.js/styles/github.css') }}" />

    {# line_numbering.js import #}
    <script type="text/javascript" src="{{ url_for('static', filename='js/line_numbering.js') }}"></script>
    <link rel="stylesheet" type="text/css" href="{{ url_for('static', filename='css/line_numbering.css') }}" />
{% endblock %}


{% block body %}

<<<<<<< HEAD
<div class="row justify-content-end" style="padding-right: 15px">
    {%if known_comparisons %}
        <div class="col-sm-4">
            <i class="far fa-hdd float-right" data-toggle="collapse" data-target="#old_comparisons" style="padding: 5px; margin-right: 5px;" title="Show List of Known Comparisons"></i>
        </div>
    {% endif %}
    {% if not uids_for_comparison or uid not in uids_for_comparison %}
        <div class="col-sm-4">
            <i class="fas fa-plus float-right" onclick="location.href='/comparison/add/{{ uid }}'" style="padding: 5px; margin-right: 5px;" title="Add to Comparison"></i>
        </div>
    {% endif %}

    {% if uids_for_comparison %}
        <div class="col-sm-4">
            <i class="fas fa-list-ul float-right" data-toggle="collapse" data-target="#comparison-list" style="padding: 5px; margin-right: 5px;" title="Show Selected Firmwares for Comparison"></i>
        </div>
    {% endif %}
    <div class="col-sm-2">
        <h5 class="float-right" style="margin-top: 4px; margin-bottom: 0; margin-right: 5px">Comparisons</h5>
=======
    {# firmware comparison from analysis #}
    <div class="row" style="padding-right: 15px">
        {%if known_comparisons %}
            <div class="pull-right">
                <span class="glyphicon glyphicon-hdd" data-toggle="collapse" data-target="#old_comparisons" style="padding: 5px; margin-right: 5px;" title="Show List of Known Comparisons"></span>
            </div>
        {% endif %}
        {% if not uids_for_comparison or uid not in uids_for_comparison %}
            <div class="pull-right">
                <span class="glyphicon glyphicon-plus" onclick="location.href='/comparison/add/{{ uid }}'" style="padding: 5px; margin-right: 5px;" title="Add to Comparison"></span>
            </div>
        {% endif %}

        {% if uids_for_comparison %}
            <div class="pull-right">
                <span class="glyphicon glyphicon-list" data-toggle="collapse" data-target="#comparison-list" style="padding: 5px; margin-right: 5px;" title="Show Selected Firmwares for Comparison"></span>
            </div>
        {% endif %}
        <div class="pull-right">
            <h5 style="margin-top: 4px; margin-bottom: 0; margin-right: 5px">Comparisons</h5>
        </div>
>>>>>>> 4b932755
    </div>

<<<<<<< HEAD
<div class="collapse" id="old_comparisons">
    <div class="jumbotron float-right" style="padding: 10px; margin-bottom: 0; margin-left: 15px; margin-right: 15px; width: auto; max-width: 650px; border: 1px solid #ddd; background-color: #f8f8f8;">
        <h4 style="margin-top: 0; text-align: center;">List of Comparisons Containing the Displayed Firmware</h4>
        <hr style="margin: 12px">
        <div class="card card-body">
            {% for comparison in known_comparisons%}
                <div class="col-xs-12" style="padding: 0;">
                    <span style="padding: 2px; margin: 0;">
                        <span type="button" class="btn btn-primary btn-sm" style="margin-left: 3px" onclick="location.href='/compare/{{ comparison[0]}}'">{{ comparison[0] | replace_comparison_uid_with_hid | safe  }}</span>
                    </span>
                </div>
            {% endfor %}
        </div>
    </div>
</div>

{% if uids_for_comparison %}
<div class="row justify-content-end" style="margin-bottom: 15px">
    <div class="collapse" id="comparison-list" style="margin: 0">
        <div class="jumbotron float-right" style="float: left; padding: 10px; margin-bottom: 0; margin-left: 15px; margin-right: 15px; width: auto; max-width: 650px; border: 1px solid #ddd; background-color: #f8f8f8;">
            <h4 style="margin-top: 0; text-align: center;">Firmwares Selected for Comparison</h4>
            <hr style="margin: 12px">
            <table width="auto">
                <tr>
                    <td style="width: 10px; vertical-align: top;">
                        {% for compare_uid in uids_for_comparison %}
                            <div class="col-xs-12" style="padding: 0;">
                                <span style="padding: 2px; margin: 0; display: -webkit-inline-box; display: ">
                                    <span class="close" style="font-size: 20px" onclick="location.href='/comparison/remove/{{ uid }}/{{ compare_uid }}'">
                                        &times;
                                    </span>
                                    <span class="tag label label-{% if compare_uid == uid %}primary{% else %}default{% endif %}" style="margin-left: 3px">{{ compare_uid|replace_uid_with_hid|safe }}</span>
                                </span>
                            </div>
                        {% endfor %}
                    </td>
                    {% if uids_for_comparison|length > 1 %}
                        <td style="width: 180px; vertical-align: top;">
                            <div class="col-xs-12" style="padding: 2px;">
                                <button type="button" class="btn btn-secondary btn-sm" onclick="location.href='/comparison/remove_all/{{ uid }}'" style="width: 100%">
                                    <span class="glyphicon glyphicon-remove"></span> Remove All
                                </button>
                            </div>
                            <div class="col-xs-12" style="padding: 2px;">
                                <button type="button" id="start_compare_button" class="btn btn-secondary btn-sm" style="width: 100%">
                                    <span class="glyphicon glyphicon-duplicate"></span> Compare
                                </button>
                            </div>
                            <div class="form-group col-xs-12" style="margin: 0;">
                                <div class="checkbox" style="margin: 0; margin-left: 30px; text-align: center">
                                    <label style="padding: 2px">
                                        <input type="checkbox" value="true" id="recompare_checkbox" style="margin-top: 2px;"> Force Recompare
                                    </label>
                                </div>
                            </div>
                            <script>
                                function start_compare(){
                                    var checkbox = document.getElementById('recompare_checkbox');
                                    var link = '/compare';
                                    if (checkbox.checked) link += '?force_recompare=true';
                                    location.href = link;
                                };
                                document.getElementById("start_compare_button").onclick = start_compare;
                            </script>
                        </td>
                    {% endif %}
                </tr>
            </table>
=======
    <div class="collapse" id="old_comparisons">
        <div class="jumbotron pull-right" style="float: left; padding: 10px; margin-bottom: 0; margin-left: 15px; margin-right: 15px; width: auto; max-width: 650px; border: 1px solid #ddd; background-color: #f8f8f8;">
            <h4 style="margin-top: 0; text-align: center;">List of Comparisons Containing the Displayed Firmware</h4>
            <hr style="margin: 12px">
            <div class="card card-body">
                {% for comparison_id, _, _ in known_comparisons %}
                    <div class="col-xs-12" style="padding: 0;">
                        <span style="padding: 2px; margin: 0; display: flex; display: -webkit-inline-box;">
                            <span button type="button" class="btn btn-primary btn-sm" style="margin-left: 3px" onclick="location.href='/compare/{{ comparison_id }}'">{{ comparison_id | replace_comparison_uid_with_hid | safe }}</span>
                        </span>
                    </div>
                {% endfor %}
            </div>
        </div>
    </div>

    {%- if uids_for_comparison %}
        <div class="row" style="margin-bottom: 15px">
            <div class="row collapse" id="comparison-list" style="margin: 0">
                <div class="jumbotron pull-right" style="float: left; padding: 10px; margin-bottom: 0; margin-left: 15px; margin-right: 15px; width: auto; max-width: 650px; border: 1px solid #ddd; background-color: #f8f8f8;">
                    <h4 style="margin-top: 0; text-align: center;">Firmwares Selected for Comparison</h4>
                    <hr style="margin: 12px">
                    <table width="auto">
                        <tr>
                            <td style="width: 10px; vertical-align: top;">
                                {%- for compare_uid in uids_for_comparison %}
                                    <div class="col-xs-12" style="padding: 0;">
                                        <span style="padding: 2px; margin: 0; display: flex; display: -webkit-inline-box;">
                                            <span class="close" style="font-size: 20px" onclick="location.href='/comparison/remove/{{ uid }}/{{ compare_uid }}'">
                                                &times;
                                            </span>
                                            <span class="tag label label-{% if compare_uid == uid %}primary{% else %}default{% endif %}" style="margin-left: 3px">{{ compare_uid|replace_uid_with_hid|safe }}</span>
                                        </span>
                                    </div>
                                {% endfor -%}
                            </td>
                            {%- if uids_for_comparison|length > 1 %}
                                <td style="width: 180px; vertical-align: top;">
                                    <div class="col-xs-12" style="padding: 2px;">
                                        <button type="button" class="btn btn-default btn-xs" onclick="location.href='/comparison/remove_all/{{ uid }}'" style="width: 100%">
                                            <span class="glyphicon glyphicon-remove"></span> Remove All
                                        </button>
                                    </div>
                                    <div class="col-xs-12" style="padding: 2px;">
                                        <button type="button" id="start_compare_button" class="btn btn-default btn-xs" style="width: 100%">
                                            <span class="glyphicon glyphicon-duplicate"></span> Compare
                                        </button>
                                    </div>
                                    <div class="form-group col-xs-12" style="margin: 0;">
                                        <div class="checkbox" style="margin: 0; margin-left: 30px; text-align: center">
                                            <label style="padding: 2px">
                                                <input type="checkbox" value="true" id="recompare_checkbox" style="margin-top: 2px;"> Force Recompare
                                            </label>
                                        </div>
                                    </div>
                                    <script>
                                        function start_compare(){
                                            const checkbox = document.getElementById('recompare_checkbox');
                                            let link = '/compare';
                                            if (checkbox.checked) link += '?force_recompare=true';
                                            location.href = link;
                                        }
                                        document.getElementById("start_compare_button").onclick = start_compare;
                                    </script>
                                </td>
                            {%- endif %}
                        </tr>
                    </table>
                </div>
            </div>
>>>>>>> 4b932755
        </div>
    {%- endif %}

    <div style="word-wrap: break-word">
        <h2>Analysis for <span class="text-primary">{{ firmware.get_hid(root_uid=root_uid) }}</span><br /><small><strong>UID:</strong> {{ uid|safe }}</small></h2>
    </div>
<<<<<<< HEAD
</div>
{% endif %}
=======

    {% if all_analyzed_flag %}
        <div class="alert alert-warning">
            <strong>Warning!</strong> Not all included files are fully analyzed yet! Only analyzed files are shown.
        </div>
    {% endif %}
>>>>>>> 4b932755

    <div class="row">

        {# general info section section #}

        <div class="col-lg-6">
            <table class="table table-bordered table-hover">
                <tr class="success">
                    <th class="result" colspan="2">General</th>
                </tr>
                {%- for label, content, style, query in general_analysis_elements -%}
                    {%- if content %}
                        <tr>
                            <td class="active result" style="width: 120px;">{{ label | replace_underscore }}</td>
                            {%- set clickable_class = " clickable" if query else "" %}
                            <td class="active result{{ clickable_class }}"
                                {%- if style %} style="{{ style }}" {% endif -%}
                                {%- if query %} onclick="location.href='{{ query_url + query.replace("PLACEHOLDER", content) | urlencode }}'" data-toggle="tooltip" title="show other firmwares of {{content}}" {% endif -%}
                            >
                                {%- if label == "release date" and content == "1970-01-01" -%}
                                    unknown
                                {%- else -%}
                                    {{ content }}
                                {%- endif -%}
                            </td>
                        </tr>
                    {%- endif -%}
                {%- endfor %}
                {%- if "file_type" in firmware.processed_analysis -%}
                    <tr class="active">
                        <td class="result">file type</td>
                        <td class="result" style="{{ style }}">{{ firmware.processed_analysis["file_type"]["full"] }}</td>
                    </tr>
                {%- endif %}
                {%- if firmware_including_this_fo %}
                    <tr class="active">
                        <td class="result">firmwares including this files</td>
                        <td class="result" style="{{ style }}">{{ firmware_including_this_fo | nice_uid_list() | safe }}</td>
                    </tr>
                {%- endif %}
                {%- if other_versions %}
                    <tr class="active">
                        <td class="result">other versions</td>
                        <td class="result" style="{{ style }}">
                            <button data-toggle="collapse" data-target="#other_versions" class="list-group-item list-group-item-info">
                                <span class="badge">{{ other_versions | length }}</span> show files
                            </button>
                            <div id="other_versions" class="collapse">
                                {% for version in other_versions %}
                                    {%- if selected_analysis -%}
                                        {% set other_version_link = "/analysis/{}/{}".format(version._id, selected_analysis) %}
                                    {%- else -%}
                                        {% set other_version_link = "/analysis/{}".format(version._id) %}
                                    {%- endif -%}
                                    <a href="{{ other_version_link }}" class="list-group-item">
                                        <p class="list-group-item-text">
                                            {{ version.version }}
                                        </p>
                                    </a>
                                {% endfor %}
                            </div>
                        </td>
                    </tr>
                {%- endif -%}
            </table>
        </div>

        {# processed analysis section #}

        <div class="col-lg-6">
            <table class="table table-bordered table-hover result">
                <th class="success">Analysis Results</th>

                {% for analysis_plugin in firmware.processed_analysis|sort %}
                    <tr>
                        <td class="active result clickable" data-toggle="tooltip" title="{{ analysis_plugin_dict.get(analysis_plugin, ['not available'])[0] | safe }}" style="padding: 0;">
                            <a href='/analysis/{{ uid|safe }}/{{analysis_plugin}}/ro/{{ root_uid }}' style="color: rgb(51, 51, 51)">
                                <div style="width: 100%; height: 100%; padding: 8px;">{{ analysis_plugin | replace_underscore }}</div>
                            </a>
                        </td>
                    </tr>
                {% endfor %}
                <tr>
                    <td class="active result clickable" data-toggle="modal" data-target="#add_single_file_analysis_modal">
                        <span class="glyphicon glyphicon-play-circle"></span> Run additional analysis
                    </td>
                </tr>
            </table>
        </div>

        {# add single file analysis modal #}
        <div id="add_single_file_analysis_modal" class="modal fade" role="dialog">
            <div class="modal-dialog">
                <div class="modal-content">

                    <div class="modal-header">
                        <button type="button" class="close" data-dismiss="modal">&times;</button>
                        <h4 class="modal-title">Add analysis to file</h4>
                    </div>

                    <div class="modal-body">
                        <form class="form-horizontal" action="" method=post enctype=multipart/form-data>
                            <p>Add new analysis</p>
                            {% for system in available_plugins.unused | sort %}
                                <div id="{{ system }}" class="{% if loop.index0 >= 0 %}col-xs-offset-3 {% endif %}col-xs-9">
                                    <label class="checkbox-inline" data-toggle="tooltip" title="{{ analysis_plugin_dict[system][0] | safe }}">
                                        <input type=checkbox name="analysis_systems" value="{{ system }}" unchecked>{{ system | replace_underscore }}<br />
                                    </label>
                                </div>
                            {% endfor %}
                            <p>Update analysis</p>
                            {% for system in available_plugins.used | sort %}
                                <div id="{{ system }}" class="{% if loop.index0 >= 0 %}col-xs-offset-3 {% endif %}col-xs-9">
                                    <label class="checkbox-inline" data-toggle="tooltip" title="{{ analysis_plugin_dict[system][0] | safe }}">
                                        <input type=checkbox name="analysis_systems" value="{{ system }}" unchecked>{{ system | replace_underscore }}<br />
                                    </label>
                                </div>
                            {% endfor %}
                            <div style="padding: 15px">
                                <button class="btn btn-default" type="submit" id="add_single_file_analysis" value=submit>Add</button>
                            </div>
                        </form>
                    </div>
                </div>
            </div>
        </div>

        {# included files file tree section #}
        <div class="col-lg-12">
            <table class="table table-bordered">
                <tr class="success">
                    <th class="result">File Tree</th>
                </tr>
                <tr>
                    <td>
                        <div id="fileTreeAjax"></div>

                        <script>
                            $('#fileTreeAjax')
                                // generate links to the analysis page
                                .on("activate_node.jstree", function(e,data){window.location.href = data.node.a_attr.href;})
                                // generate file tree
                                .jstree({
                                  "core" : {
                                    'data' : {
                                      'url' : function (node) {
                                        return node.id === '#' ?
                                            "/ajax_root/{{ uid|safe }}/{{ root_uid | safe }}" : "/ajax_tree/" + node["data"]["uid"] + "/{{ root_uid|safe }}";
                                      }
                                    }
                                  },
                                  "plugins" : [ "sort" ]
                                });
                        </script>
                    </td>
                </tr>
            </table>
        </div>

        {# block for showing an analysis #}

        {% block complete_analysis_block %}

            <div class="col-lg-12">
                {% block analysis_result %}
                {% endblock %}
            </div>

            {# summary of included files #}
            {%- if firmware.vendor and selected_analysis -%}
                <div class="col-lg-12" id="summary-div">
                    <div id="loading-summary-gif" style="display: block; border: 1px solid #dddddd; padding: 5px; text-align: center">
                        <img src="{{ url_for("static", filename = "Pacman.gif") }}" alt="loading gif">
                        <p>Generating summary of included files...</p>
                    </div>
                </div>
                <script>
                    function hide_summary_gif() {
                        const loading_gif = document.getElementById("loading-summary-gif");
                        loading_gif.style.display = "none";
                    }
                    function load_summary(){
                        $("#summary-div").load("/ajax_get_summary/{{ uid|safe }}/{{ selected_analysis }}", hide_summary_gif);
                    }
                    $(document).ready(function() {
                        load_summary();
                    });
                </script>
            {%- endif -%}

        {% endblock %}


        {# preview section #}
        {%- if "file_type" in firmware.processed_analysis -%}
            {%- set previewable_mime_types = [] -%}
            {%- if firmware.processed_analysis["file_type"]['mime'] in previewable_mime_types
                    or firmware.processed_analysis["file_type"]['mime'][0:5] == "text/"
                    or firmware.processed_analysis["file_type"]['mime'][0:6] == "image/" %}

                <div class="col-lg-12">
                    <button id="preview_button" data-toggle="collapse" data-target="#preview-div" class="list-group-item list-group-item-info">
                        <b style="color:#f8f8f8;">Show Preview</b>
                    </button>
                    <div id="preview-div" class="collapse">
                        <div id="preview-loading-gif" style="display: block; border: 1px solid #dddddd; padding: 5px; text-align: center">
                            <img src="{{ url_for("static", filename = "Pacman.gif") }}" alt="loading...">
                        </div>
                    </div>
                    <script>
                        const loading_gif = document.getElementById("preview-loading-gif");
                        function init_preview() {
                            hide_gif();
                            highlight_code();
                        }
                        function hide_gif() {
                            loading_gif.style.display = "none";
                        }
                        function highlight_code() {
                            const block = $('div#preview-div pre')[0];
                            hljs.highlightBlock(block);
                            line_numbering();
                        }
                        function load_preview(){
                            loading_gif.style.display = "block";
                            document.getElementById("preview_button").onclick = function() {return false;};
                            $("#preview-div").load("/ajax_get_binary/{{ firmware.processed_analysis["file_type"]["mime"].replace("/", "_") }}/{{ uid|safe }}", init_preview);
                        }
                        document.getElementById("preview_button").onclick = load_preview;
                    </script>
                </div>

<<<<<<< HEAD
                        {# Show Comments Button #}
                        <form onsubmit="return false;" style="float: right; margin-right: 5px;">
                            <button data-toggle="collapse" data-target="#comments" class="btn btn-primary"
                            {% if firmware.comments | length == 0 %} disabled {% endif %}>
                                <span class="badge">{{ firmware.comments | length }}</span> show comments
                            </button>
                        </form>
                    </th>
                </tr>
            </thead>
        </table>
        {% if firmware.comments %}
        <div class="collapse" id="comments" style="margin:0;">
            <table class="table table-bordered" valign="center" align="center" border="0" id="comments-table" style="margin-bottom:0;">
                <tbody>
                    {% for comment in firmware.comments|sort_comments %}
                    <tr>
                        <td width="20%" valign="bottom">
                            <div>{{ comment.author }}</div>
                            <div>{{ comment.time|int|nice_unix_time }}</div>
                        </td>
                        <td width="80%" style="margin:0; padding:0;">
                            <pre style="white-space: pre-wrap; margin: 3px">{{ comment.comment|urlize }}</pre>
                        </td>
                        <td style="margin:0; padding:0;">
                            {# Comment Delete Button #}
                            {% if firmware.vendor %}
                                <button data-toggle="collapse" data-target="#delete-button-div-{{ comment.time }}" class="btn btn-sm">
                                    <span class="glyphicon glyphicon-trash"></span>
=======
            {% endif %}
        {% endif %}


        {# comment section #}

        <div class="col-lg-12" style="margin-top: 20px">
            <table class="table table-bordered" id="comments-head" style="margin-bottom:0;">
                <thead>
                    <tr class="success">
                        <th class="result">
                            Comments
                            {# Add Comment Button #}
                            <form action="/comment/{{ firmware.uid }}" style="float: right; margin-right: 5px;">
                                <button class="btn btn-primary" type="submit">
                                    <span class="glyphicon glyphicon-edit"></span> add comment
>>>>>>> 4b932755
                                </button>
                            </form>

                            {# Show Comments Button #}
                            <form onsubmit="return false;" style="float: right; margin-right: 5px;">
                                <button data-toggle="collapse" data-target="#comments" class="btn btn-primary"
                                        {%- if firmware.comments | length == 0 %} disabled {%- endif -%}
                                >
                                    <span class="badge">{{ firmware.comments | length }}</span> show comments
                                </button>
                            </form>
                        </th>
                    </tr>
                </thead>
            </table>
            {% if firmware.comments %}
                <div class="collapse" id="comments" style="margin:0;">
                    <table class="table table-bordered" id="comments-table" style="margin-bottom:0;">
                        <tbody>
                            {% for comment in firmware.comments|sort_comments %}
                                <tr>
                                    <td valign="bottom" style="width: 20%">
                                        <div>{{ comment.author }}</div>
                                        <div>{{ comment.time|int|nice_unix_time }}</div>
                                    </td>
                                    <td style="margin:0; padding:0; width: 80%;">
                                        <pre style="white-space: pre-wrap; margin: 3px">{{ comment.comment|urlize }}</pre>
                                    </td>
                                    <td style="margin:0; padding:0;">
                                        {# Comment Delete Button #}
                                        {% if firmware.vendor %}
                                            <button data-toggle="collapse" data-target="#delete-button-div-{{ comment.time }}" class="btn btn-xs">
                                                <span class="glyphicon glyphicon-trash"></span>
                                            </button>
                                        {% endif %}
                                    </td>
                                    <td style="margin:0; padding:0;">
                                        {# Comment Delete Confirm Button #}
                                        {% if firmware.vendor %}
                                            <div class="collapse" id="delete-button-div-{{ comment.time }}">
                                                <button class="btn btn-danger" type="button" onclick='window.location.href = "/admin/delete_comment/{{ uid }}/{{ comment.time }}";'>
                                                    <span class="glyphicon glyphicon-ok"></span> click here to confirm!
                                                </button>
                                            </div>
                                        {% endif %}
                                    </td>
                                </tr>
                            {% endfor %}
                        </tbody>
                    </table>
                </div>
            {% endif %}
        </div>



    </div>


    {# Buttons #}
    <div class="row" style="margin-top: 20px">

<<<<<<< HEAD
</div>


{# Buttons #}
<div class="row" style="margin-top: 20px">

	{# user buttons #}
	<div class="col-lg-6 col-md-12">
	    <div class="alert alert-custom" style="padding:5px;">
	    	<strong>user options:</strong>
            {# Hex View Button #}
            <form action="/hex-dump/{{ firmware.get_uid() }}" style="display: inline" onsubmit="window.open('', 'formpopup', 'width=800,height=400,resizeable,scrollbars');this.target = 'formpopup';">
                <button class="btn btn-secondary" type="submit">
                    <span class="glyphicon glyphicon-eye-open"></span> show header in hex
                </button>
            </form>
            {# Radare Button #}
            <form action="/radare-view/{{ firmware.get_uid() }}" style="display: inline" target="_blank">
                <button class="btn btn-secondary" type="submit">
                    <span class="glyphicon glyphicon-console"></span> view in radare
                </button>
            </form>
            {# Binary Download Button #}
            <form action="/download/{{ firmware.get_uid() }}" style="display:inline">
                <button class="btn btn-secondary" type="submit">
                    <span class="glyphicon glyphicon-download-alt"></span> download raw file
                </button>
            </form>
 			{# Tar Download Button #}
			{% if firmware.files_included %}
				<form action="/tar-download/{{ firmware.get_uid() }}" style="display:inline">
			    	<button class="btn btn-secondary" type="submit">
			        	<span class="glyphicon glyphicon-compressed"></span> download included files as tar.gz
			        </button>
				</form>
			{% endif %}
			{# Update Analysis Buttons #}
			{% if firmware.vendor %}
                <form action="/update-analysis/{{ firmware.get_uid() }}" style="display:inline">
                    <button class="btn btn-secondary" type="submit">
                        <span class="glyphicon glyphicon-repeat"></span> update analysis
                    </button>
                </form>
			{% endif %}
			{# Start Binary Search Button #}
			{% if firmware.vendor %}
                <button class="btn btn-secondary" onclick='window.location.href = "/database/binary_search?firmware_uid={{ firmware.get_uid() }}";'>
                    <span class="glyphicon glyphicon-search"></span> YARA search
                </button>
			{% endif %}
	    </div>
    </div>
    {# admin buttons #}
    {% if firmware.vendor and user_has_admin_clearance %}
    <div class="col-lg-6 col-md-12">
	    <div class="alert alert-custom" style="padding:5px;">
            <strong>admin options:</strong>
    		{# Update Analysis Buttons #}
		    <button data-toggle="collapse" data-target="#re-do-button-div" class="btn btn-secondary">
	            <span class="glyphicon glyphicon-repeat"></span> re-do analysis
	        </button>
	        <span class="collapse" id="re-do-button-div">
	            <button class="btn btn-danger" type="button" onclick='window.location.href = "/admin/re-do_analysis/{{ uid }}";'>
	                <span class="glyphicon glyphicon-ok"></span> confirm: This action will delete all previous results and data including comments!
	            </button>
	        </span>
		    {# FW Delete Confirm Button #}
		   	<button data-toggle="collapse" data-target="#delete-button-div" class="btn btn-secondary">
		    	<span class="glyphicon glyphicon-trash"></span> delete firmware
		    </button>
	        <span class="collapse" id="delete-button-div">
	            <button class="btn btn-danger" type="button" onclick='window.location.href = "/admin/delete/{{ uid }}";'>
	                <span class="glyphicon glyphicon-ok"></span> click here to confirm removal!
	            </button>
	        </span>
	    </div>
=======
        {# user buttons #}
        <div class="col-lg-6 col-md-12">
            <div class="alert alert-custom" style="padding:5px;">
                <strong>user options:</strong>
                {# Radare Button #}
                <form action="/radare-view/{{ firmware.uid }}" style="display: inline" target="_blank">
                    <button class="btn btn-default" type="submit">
                        <span class="glyphicon glyphicon-console"></span> view in radare
                    </button>
                </form>
                {# Binary Download Button #}
                <form action="/download/{{ firmware.uid }}" style="display:inline">
                    <button class="btn btn-default" type="submit">
                        <span class="glyphicon glyphicon-download-alt"></span> download raw file
                    </button>
                </form>
                {# Tar Download Button #}
                {% if firmware.files_included %}
                    <form action="/tar-download/{{ firmware.uid }}" style="display:inline">
                        <button class="btn btn-default" type="submit">
                            <span class="glyphicon glyphicon-compressed"></span> download included files as tar.gz
                        </button>
                    </form>
                {% endif %}
                {% if firmware.vendor %}
                    {# Update Analysis Buttons #}
                    <form action="/update-analysis/{{ firmware.uid }}" style="display:inline">
                        <button class="btn btn-default" type="submit">
                            <span class="glyphicon glyphicon-repeat"></span> update analysis
                        </button>
                    </form>
                    {# Start Binary Search Button #}
                    <button class="btn btn-default" onclick='window.location.href = "/database/binary_search?firmware_uid={{ firmware.uid }}";'>
                        <span class="glyphicon glyphicon-search"></span> YARA search
                    </button>
                    {# PDF Button #}
                    <form action="/pdf-download/{{ firmware.uid }}" style="display:inline">
                        <button class="btn btn-default" type="submit">
                            <span class="glyphicon glyphicon-print"></span> download report as PDF
                        </button>
                    </form>
                {% endif %}
            </div>
        </div>
        {# admin buttons #}
        {% if firmware.vendor and user_has_admin_clearance %}
            <div class="col-lg-6 col-md-12">
                <div class="alert alert-custom" style="padding:5px;">
                    <strong>admin options:</strong>
                    {# Update Analysis Buttons #}
                    <button data-toggle="collapse" data-target="#re-do-button-div" class="btn btn-default">
                        <span class="glyphicon glyphicon-repeat"></span> re-do analysis
                    </button>
                    <span class="collapse" id="re-do-button-div">
                        <button class="btn btn-danger" type="button" onclick='window.location.href = "/admin/re-do_analysis/{{ uid }}";'>
                            <span class="glyphicon glyphicon-ok"></span> confirm: This action will delete all previous results and data including comments!
                        </button>
                    </span>
                    {# FW Delete Confirm Button #}
                    <button data-toggle="collapse" data-target="#delete-button-div" class="btn btn-default">
                        <span class="glyphicon glyphicon-trash"></span> delete firmware
                    </button>
                    <span class="collapse" id="delete-button-div">
                        <button class="btn btn-danger" type="button" onclick='window.location.href = "/admin/delete/{{ uid }}";'>
                            <span class="glyphicon glyphicon-ok"></span> click here to confirm removal!
                        </button>
                    </span>
                </div>
            </div>
        {% endif %}
>>>>>>> 4b932755
    </div>


{% endblock %}<|MERGE_RESOLUTION|>--- conflicted
+++ resolved
@@ -20,16 +20,9 @@
 ] -%}
 
 {% block head %}
-<<<<<<< HEAD
-
 	{# jstree import #}
     <link rel="stylesheet" href="https://cdnjs.cloudflare.com/ajax/libs/jstree/3.2.1/themes/default/style.min.css" />
     <script src="https://cdnjs.cloudflare.com/ajax/libs/jstree/3.2.1/jstree.min.js"></script>
-=======
-    {# jstree import #}
-    <script src="{{ url_for('static', filename='jstree/dist/jstree.min.js') }}"></script>
-    <link rel="stylesheet" href="{{ url_for('static', filename='jstree/dist/themes/default/style.min.css') }}" />
->>>>>>> 4b932755
 
     {# highlight.js import #}
     <script src="{{ url_for('static', filename='highlight.js/highlight.pack.js') }}"></script>
@@ -43,9 +36,8 @@
 
 {% block body %}
 
-<<<<<<< HEAD
 <div class="row justify-content-end" style="padding-right: 15px">
-    {%if known_comparisons %}
+    {% if known_comparisons %}
         <div class="col-sm-4">
             <i class="far fa-hdd float-right" data-toggle="collapse" data-target="#old_comparisons" style="padding: 5px; margin-right: 5px;" title="Show List of Known Comparisons"></i>
         </div>
@@ -63,44 +55,21 @@
     {% endif %}
     <div class="col-sm-2">
         <h5 class="float-right" style="margin-top: 4px; margin-bottom: 0; margin-right: 5px">Comparisons</h5>
-=======
-    {# firmware comparison from analysis #}
-    <div class="row" style="padding-right: 15px">
-        {%if known_comparisons %}
-            <div class="pull-right">
-                <span class="glyphicon glyphicon-hdd" data-toggle="collapse" data-target="#old_comparisons" style="padding: 5px; margin-right: 5px;" title="Show List of Known Comparisons"></span>
+    </div>
+
+    <div class="collapse" id="old_comparisons">
+        <div class="jumbotron float-right" style="padding: 10px; margin-bottom: 0; margin-left: 15px; margin-right: 15px; width: auto; max-width: 650px; border: 1px solid #ddd; background-color: #f8f8f8;">
+            <h4 style="margin-top: 0; text-align: center;">List of Comparisons Containing the Displayed Firmware</h4>
+            <hr style="margin: 12px">
+            <div class="card card-body">
+                {% for comparison in known_comparisons%}
+                    <div class="col-xs-12" style="padding: 0;">
+                        <span style="padding: 2px; margin: 0;">
+                            <span type="button" class="btn btn-primary btn-sm" style="margin-left: 3px" onclick="location.href='/compare/{{ comparison[0]}}'">{{ comparison[0] | replace_comparison_uid_with_hid | safe  }}</span>
+                        </span>
+                    </div>
+                {% endfor %}
             </div>
-        {% endif %}
-        {% if not uids_for_comparison or uid not in uids_for_comparison %}
-            <div class="pull-right">
-                <span class="glyphicon glyphicon-plus" onclick="location.href='/comparison/add/{{ uid }}'" style="padding: 5px; margin-right: 5px;" title="Add to Comparison"></span>
-            </div>
-        {% endif %}
-
-        {% if uids_for_comparison %}
-            <div class="pull-right">
-                <span class="glyphicon glyphicon-list" data-toggle="collapse" data-target="#comparison-list" style="padding: 5px; margin-right: 5px;" title="Show Selected Firmwares for Comparison"></span>
-            </div>
-        {% endif %}
-        <div class="pull-right">
-            <h5 style="margin-top: 4px; margin-bottom: 0; margin-right: 5px">Comparisons</h5>
-        </div>
->>>>>>> 4b932755
-    </div>
-
-<<<<<<< HEAD
-<div class="collapse" id="old_comparisons">
-    <div class="jumbotron float-right" style="padding: 10px; margin-bottom: 0; margin-left: 15px; margin-right: 15px; width: auto; max-width: 650px; border: 1px solid #ddd; background-color: #f8f8f8;">
-        <h4 style="margin-top: 0; text-align: center;">List of Comparisons Containing the Displayed Firmware</h4>
-        <hr style="margin: 12px">
-        <div class="card card-body">
-            {% for comparison in known_comparisons%}
-                <div class="col-xs-12" style="padding: 0;">
-                    <span style="padding: 2px; margin: 0;">
-                        <span type="button" class="btn btn-primary btn-sm" style="margin-left: 3px" onclick="location.href='/compare/{{ comparison[0]}}'">{{ comparison[0] | replace_comparison_uid_with_hid | safe  }}</span>
-                    </span>
-                </div>
-            {% endfor %}
         </div>
     </div>
 </div>
@@ -120,7 +89,7 @@
                                     <span class="close" style="font-size: 20px" onclick="location.href='/comparison/remove/{{ uid }}/{{ compare_uid }}'">
                                         &times;
                                     </span>
-                                    <span class="tag label label-{% if compare_uid == uid %}primary{% else %}default{% endif %}" style="margin-left: 3px">{{ compare_uid|replace_uid_with_hid|safe }}</span>
+                                    <span class="tag label label-{% if compare_uid == uid %}primary{% else %}default{% endif %}" style="margin-left: 3px">{{ compare_uid |replace_uid_with_hid | safe }}</span>
                                 </span>
                             </div>
                         {% endfor %}
@@ -129,12 +98,12 @@
                         <td style="width: 180px; vertical-align: top;">
                             <div class="col-xs-12" style="padding: 2px;">
                                 <button type="button" class="btn btn-secondary btn-sm" onclick="location.href='/comparison/remove_all/{{ uid }}'" style="width: 100%">
-                                    <span class="glyphicon glyphicon-remove"></span> Remove All
+                                    <i class="fas fa-ban"></i> Remove All
                                 </button>
                             </div>
                             <div class="col-xs-12" style="padding: 2px;">
                                 <button type="button" id="start_compare_button" class="btn btn-secondary btn-sm" style="width: 100%">
-                                    <span class="glyphicon glyphicon-duplicate"></span> Compare
+                                    <i class="far fa-copy"></i> Compare
                                 </button>
                             </div>
                             <div class="form-group col-xs-12" style="margin: 0;">
@@ -157,95 +126,19 @@
                     {% endif %}
                 </tr>
             </table>
-=======
-    <div class="collapse" id="old_comparisons">
-        <div class="jumbotron pull-right" style="float: left; padding: 10px; margin-bottom: 0; margin-left: 15px; margin-right: 15px; width: auto; max-width: 650px; border: 1px solid #ddd; background-color: #f8f8f8;">
-            <h4 style="margin-top: 0; text-align: center;">List of Comparisons Containing the Displayed Firmware</h4>
-            <hr style="margin: 12px">
-            <div class="card card-body">
-                {% for comparison_id, _, _ in known_comparisons %}
-                    <div class="col-xs-12" style="padding: 0;">
-                        <span style="padding: 2px; margin: 0; display: flex; display: -webkit-inline-box;">
-                            <span button type="button" class="btn btn-primary btn-sm" style="margin-left: 3px" onclick="location.href='/compare/{{ comparison_id }}'">{{ comparison_id | replace_comparison_uid_with_hid | safe }}</span>
-                        </span>
-                    </div>
-                {% endfor %}
-            </div>
         </div>
     </div>
-
-    {%- if uids_for_comparison %}
-        <div class="row" style="margin-bottom: 15px">
-            <div class="row collapse" id="comparison-list" style="margin: 0">
-                <div class="jumbotron pull-right" style="float: left; padding: 10px; margin-bottom: 0; margin-left: 15px; margin-right: 15px; width: auto; max-width: 650px; border: 1px solid #ddd; background-color: #f8f8f8;">
-                    <h4 style="margin-top: 0; text-align: center;">Firmwares Selected for Comparison</h4>
-                    <hr style="margin: 12px">
-                    <table width="auto">
-                        <tr>
-                            <td style="width: 10px; vertical-align: top;">
-                                {%- for compare_uid in uids_for_comparison %}
-                                    <div class="col-xs-12" style="padding: 0;">
-                                        <span style="padding: 2px; margin: 0; display: flex; display: -webkit-inline-box;">
-                                            <span class="close" style="font-size: 20px" onclick="location.href='/comparison/remove/{{ uid }}/{{ compare_uid }}'">
-                                                &times;
-                                            </span>
-                                            <span class="tag label label-{% if compare_uid == uid %}primary{% else %}default{% endif %}" style="margin-left: 3px">{{ compare_uid|replace_uid_with_hid|safe }}</span>
-                                        </span>
-                                    </div>
-                                {% endfor -%}
-                            </td>
-                            {%- if uids_for_comparison|length > 1 %}
-                                <td style="width: 180px; vertical-align: top;">
-                                    <div class="col-xs-12" style="padding: 2px;">
-                                        <button type="button" class="btn btn-default btn-xs" onclick="location.href='/comparison/remove_all/{{ uid }}'" style="width: 100%">
-                                            <span class="glyphicon glyphicon-remove"></span> Remove All
-                                        </button>
-                                    </div>
-                                    <div class="col-xs-12" style="padding: 2px;">
-                                        <button type="button" id="start_compare_button" class="btn btn-default btn-xs" style="width: 100%">
-                                            <span class="glyphicon glyphicon-duplicate"></span> Compare
-                                        </button>
-                                    </div>
-                                    <div class="form-group col-xs-12" style="margin: 0;">
-                                        <div class="checkbox" style="margin: 0; margin-left: 30px; text-align: center">
-                                            <label style="padding: 2px">
-                                                <input type="checkbox" value="true" id="recompare_checkbox" style="margin-top: 2px;"> Force Recompare
-                                            </label>
-                                        </div>
-                                    </div>
-                                    <script>
-                                        function start_compare(){
-                                            const checkbox = document.getElementById('recompare_checkbox');
-                                            let link = '/compare';
-                                            if (checkbox.checked) link += '?force_recompare=true';
-                                            location.href = link;
-                                        }
-                                        document.getElementById("start_compare_button").onclick = start_compare;
-                                    </script>
-                                </td>
-                            {%- endif %}
-                        </tr>
-                    </table>
-                </div>
-            </div>
->>>>>>> 4b932755
-        </div>
-    {%- endif %}
-
-    <div style="word-wrap: break-word">
-        <h2>Analysis for <span class="text-primary">{{ firmware.get_hid(root_uid=root_uid) }}</span><br /><small><strong>UID:</strong> {{ uid|safe }}</small></h2>
-    </div>
-<<<<<<< HEAD
 </div>
 {% endif %}
-=======
-
-    {% if all_analyzed_flag %}
-        <div class="alert alert-warning">
-            <strong>Warning!</strong> Not all included files are fully analyzed yet! Only analyzed files are shown.
-        </div>
-    {% endif %}
->>>>>>> 4b932755
+
+<div style="word-wrap: break-word">
+    <h2>Analysis for <span class="text-primary">{{ firmware.get_hid(root_uid=root_uid) }}</span><br /><small><strong>UID:</strong> {{ uid|safe }}</small></h2>
+</div>
+{% if all_analyzed_flag %}
+    <div class="alert alert-warning">
+        <strong>Warning!</strong> Not all included files are fully analyzed yet! Only analyzed files are shown.
+    </div>
+{% endif %}
 
     <div class="row">
 
@@ -330,7 +223,7 @@
                 {% endfor %}
                 <tr>
                     <td class="active result clickable" data-toggle="modal" data-target="#add_single_file_analysis_modal">
-                        <span class="glyphicon glyphicon-play-circle"></span> Run additional analysis
+                        <i class="fas fa-play-circle"></i> Run additional analysis
                     </td>
                 </tr>
             </table>
@@ -478,37 +371,6 @@
                     </script>
                 </div>
 
-<<<<<<< HEAD
-                        {# Show Comments Button #}
-                        <form onsubmit="return false;" style="float: right; margin-right: 5px;">
-                            <button data-toggle="collapse" data-target="#comments" class="btn btn-primary"
-                            {% if firmware.comments | length == 0 %} disabled {% endif %}>
-                                <span class="badge">{{ firmware.comments | length }}</span> show comments
-                            </button>
-                        </form>
-                    </th>
-                </tr>
-            </thead>
-        </table>
-        {% if firmware.comments %}
-        <div class="collapse" id="comments" style="margin:0;">
-            <table class="table table-bordered" valign="center" align="center" border="0" id="comments-table" style="margin-bottom:0;">
-                <tbody>
-                    {% for comment in firmware.comments|sort_comments %}
-                    <tr>
-                        <td width="20%" valign="bottom">
-                            <div>{{ comment.author }}</div>
-                            <div>{{ comment.time|int|nice_unix_time }}</div>
-                        </td>
-                        <td width="80%" style="margin:0; padding:0;">
-                            <pre style="white-space: pre-wrap; margin: 3px">{{ comment.comment|urlize }}</pre>
-                        </td>
-                        <td style="margin:0; padding:0;">
-                            {# Comment Delete Button #}
-                            {% if firmware.vendor %}
-                                <button data-toggle="collapse" data-target="#delete-button-div-{{ comment.time }}" class="btn btn-sm">
-                                    <span class="glyphicon glyphicon-trash"></span>
-=======
             {% endif %}
         {% endif %}
 
@@ -524,16 +386,14 @@
                             {# Add Comment Button #}
                             <form action="/comment/{{ firmware.uid }}" style="float: right; margin-right: 5px;">
                                 <button class="btn btn-primary" type="submit">
-                                    <span class="glyphicon glyphicon-edit"></span> add comment
->>>>>>> 4b932755
+                                    <i class="far fa-edit"></i> add comment
                                 </button>
                             </form>
 
                             {# Show Comments Button #}
                             <form onsubmit="return false;" style="float: right; margin-right: 5px;">
                                 <button data-toggle="collapse" data-target="#comments" class="btn btn-primary"
-                                        {%- if firmware.comments | length == 0 %} disabled {%- endif -%}
-                                >
+                                {% if firmware.comments | length == 0 %} disabled {% endif %}>
                                     <span class="badge">{{ firmware.comments | length }}</span> show comments
                                 </button>
                             </form>
@@ -542,202 +402,120 @@
                 </thead>
             </table>
             {% if firmware.comments %}
-                <div class="collapse" id="comments" style="margin:0;">
-                    <table class="table table-bordered" id="comments-table" style="margin-bottom:0;">
-                        <tbody>
-                            {% for comment in firmware.comments|sort_comments %}
-                                <tr>
-                                    <td valign="bottom" style="width: 20%">
-                                        <div>{{ comment.author }}</div>
-                                        <div>{{ comment.time|int|nice_unix_time }}</div>
-                                    </td>
-                                    <td style="margin:0; padding:0; width: 80%;">
-                                        <pre style="white-space: pre-wrap; margin: 3px">{{ comment.comment|urlize }}</pre>
-                                    </td>
-                                    <td style="margin:0; padding:0;">
-                                        {# Comment Delete Button #}
-                                        {% if firmware.vendor %}
-                                            <button data-toggle="collapse" data-target="#delete-button-div-{{ comment.time }}" class="btn btn-xs">
-                                                <span class="glyphicon glyphicon-trash"></span>
-                                            </button>
-                                        {% endif %}
-                                    </td>
-                                    <td style="margin:0; padding:0;">
-                                        {# Comment Delete Confirm Button #}
-                                        {% if firmware.vendor %}
-                                            <div class="collapse" id="delete-button-div-{{ comment.time }}">
-                                                <button class="btn btn-danger" type="button" onclick='window.location.href = "/admin/delete_comment/{{ uid }}/{{ comment.time }}";'>
-                                                    <span class="glyphicon glyphicon-ok"></span> click here to confirm!
-                                                </button>
-                                            </div>
-                                        {% endif %}
-                                    </td>
-                                </tr>
-                            {% endfor %}
-                        </tbody>
-                    </table>
-                </div>
+            <div class="collapse" id="comments" style="margin:0;">
+                <table class="table table-bordered" valign="center" align="center" border="0" id="comments-table" style="margin-bottom:0;">
+                    <tbody>
+                        {% for comment in firmware.comments|sort_comments %}
+                        <tr>
+                            <td width="20%" valign="bottom">
+                                <div>{{ comment.author }}</div>
+                                <div>{{ comment.time|int|nice_unix_time }}</div>
+                            </td>
+                            <td width="80%" style="margin:0; padding:0;">
+                                <pre style="white-space: pre-wrap; margin: 3px">{{ comment.comment|urlize }}</pre>
+                            </td>
+                            <td style="margin:0; padding:0;">
+                                {# Comment Delete Button #}
+                                {% if firmware.vendor %}
+                                    <button data-toggle="collapse" data-target="#delete-button-div-{{ comment.time }}" class="btn btn-sm">
+                                        <i class="fas fa-trash-alt"></i>
+                                    </button>
+                                {% endif %}
+                            </td>
+                            <td style="margin:0; padding:0;">
+                                {# Comment Delete Confirm Button #}
+                                {% if firmware.vendor %}
+                                    <div class="collapse" id="delete-button-div-{{ comment.time }}">
+                                        <button class="btn btn-danger" type="button" onclick='window.location.href = "/admin/delete_comment/{{ uid }}/{{ comment.time }}";'>
+                                            <i class="fas fa-check"></i> click here to confirm!
+                                        </button>
+                                    </div>
+                                {% endif %}
+                            </td>
+                        </tr>
+                        {% endfor %}
+                    </tbody>
+                </table>
+            </div>
             {% endif %}
         </div>
-
-
 
     </div>
 
 
     {# Buttons #}
     <div class="row" style="margin-top: 20px">
-
-<<<<<<< HEAD
-</div>
-
-
-{# Buttons #}
-<div class="row" style="margin-top: 20px">
-
-	{# user buttons #}
-	<div class="col-lg-6 col-md-12">
-	    <div class="alert alert-custom" style="padding:5px;">
-	    	<strong>user options:</strong>
-            {# Hex View Button #}
-            <form action="/hex-dump/{{ firmware.get_uid() }}" style="display: inline" onsubmit="window.open('', 'formpopup', 'width=800,height=400,resizeable,scrollbars');this.target = 'formpopup';">
-                <button class="btn btn-secondary" type="submit">
-                    <span class="glyphicon glyphicon-eye-open"></span> show header in hex
-                </button>
-            </form>
-            {# Radare Button #}
-            <form action="/radare-view/{{ firmware.get_uid() }}" style="display: inline" target="_blank">
-                <button class="btn btn-secondary" type="submit">
-                    <span class="glyphicon glyphicon-console"></span> view in radare
-                </button>
-            </form>
-            {# Binary Download Button #}
-            <form action="/download/{{ firmware.get_uid() }}" style="display:inline">
-                <button class="btn btn-secondary" type="submit">
-                    <span class="glyphicon glyphicon-download-alt"></span> download raw file
-                </button>
-            </form>
- 			{# Tar Download Button #}
-			{% if firmware.files_included %}
-				<form action="/tar-download/{{ firmware.get_uid() }}" style="display:inline">
-			    	<button class="btn btn-secondary" type="submit">
-			        	<span class="glyphicon glyphicon-compressed"></span> download included files as tar.gz
-			        </button>
-				</form>
-			{% endif %}
-			{# Update Analysis Buttons #}
-			{% if firmware.vendor %}
-                <form action="/update-analysis/{{ firmware.get_uid() }}" style="display:inline">
-                    <button class="btn btn-secondary" type="submit">
-                        <span class="glyphicon glyphicon-repeat"></span> update analysis
-                    </button>
-                </form>
-			{% endif %}
-			{# Start Binary Search Button #}
-			{% if firmware.vendor %}
-                <button class="btn btn-secondary" onclick='window.location.href = "/database/binary_search?firmware_uid={{ firmware.get_uid() }}";'>
-                    <span class="glyphicon glyphicon-search"></span> YARA search
-                </button>
-			{% endif %}
-	    </div>
-    </div>
-    {# admin buttons #}
-    {% if firmware.vendor and user_has_admin_clearance %}
-    <div class="col-lg-6 col-md-12">
-	    <div class="alert alert-custom" style="padding:5px;">
-            <strong>admin options:</strong>
-    		{# Update Analysis Buttons #}
-		    <button data-toggle="collapse" data-target="#re-do-button-div" class="btn btn-secondary">
-	            <span class="glyphicon glyphicon-repeat"></span> re-do analysis
-	        </button>
-	        <span class="collapse" id="re-do-button-div">
-	            <button class="btn btn-danger" type="button" onclick='window.location.href = "/admin/re-do_analysis/{{ uid }}";'>
-	                <span class="glyphicon glyphicon-ok"></span> confirm: This action will delete all previous results and data including comments!
-	            </button>
-	        </span>
-		    {# FW Delete Confirm Button #}
-		   	<button data-toggle="collapse" data-target="#delete-button-div" class="btn btn-secondary">
-		    	<span class="glyphicon glyphicon-trash"></span> delete firmware
-		    </button>
-	        <span class="collapse" id="delete-button-div">
-	            <button class="btn btn-danger" type="button" onclick='window.location.href = "/admin/delete/{{ uid }}";'>
-	                <span class="glyphicon glyphicon-ok"></span> click here to confirm removal!
-	            </button>
-	        </span>
-	    </div>
-=======
         {# user buttons #}
         <div class="col-lg-6 col-md-12">
             <div class="alert alert-custom" style="padding:5px;">
                 <strong>user options:</strong>
                 {# Radare Button #}
-                <form action="/radare-view/{{ firmware.uid }}" style="display: inline" target="_blank">
-                    <button class="btn btn-default" type="submit">
-                        <span class="glyphicon glyphicon-console"></span> view in radare
+                <form action="/radare-view/{{ firmware.get_uid() }}" style="display: inline" target="_blank">
+                    <button class="btn btn-secondary" type="submit">
+                        <i class="fas fa-terminal"></i> view in radare
                     </button>
                 </form>
                 {# Binary Download Button #}
-                <form action="/download/{{ firmware.uid }}" style="display:inline">
-                    <button class="btn btn-default" type="submit">
-                        <span class="glyphicon glyphicon-download-alt"></span> download raw file
+                <form action="/download/{{ firmware.get_uid() }}" style="display:inline">
+                    <button class="btn btn-secondary" type="submit">
+                        <i class="fas fa-download"></i> download raw file
                     </button>
                 </form>
                 {# Tar Download Button #}
                 {% if firmware.files_included %}
-                    <form action="/tar-download/{{ firmware.uid }}" style="display:inline">
-                        <button class="btn btn-default" type="submit">
-                            <span class="glyphicon glyphicon-compressed"></span> download included files as tar.gz
+                    <form action="/tar-download/{{ firmware.get_uid() }}" style="display:inline">
+                        <button class="btn btn-secondary" type="submit">
+                            <i class="fas fa-file-archive"></i> download included files as tar.gz
                         </button>
                     </form>
                 {% endif %}
                 {% if firmware.vendor %}
                     {# Update Analysis Buttons #}
                     <form action="/update-analysis/{{ firmware.uid }}" style="display:inline">
-                        <button class="btn btn-default" type="submit">
-                            <span class="glyphicon glyphicon-repeat"></span> update analysis
+                        <button class="btn btn-secondary" type="submit">
+                            <i class="fas fa-redo-alt"></i> update analysis
                         </button>
                     </form>
                     {# Start Binary Search Button #}
-                    <button class="btn btn-default" onclick='window.location.href = "/database/binary_search?firmware_uid={{ firmware.uid }}";'>
-                        <span class="glyphicon glyphicon-search"></span> YARA search
+                    <button class="btn btn-secondary" onclick='window.location.href = "/database/binary_search?firmware_uid={{ firmware.uid }}";'>
+                        <i class="fas fa-search"></i> YARA search
                     </button>
                     {# PDF Button #}
                     <form action="/pdf-download/{{ firmware.uid }}" style="display:inline">
-                        <button class="btn btn-default" type="submit">
-                            <span class="glyphicon glyphicon-print"></span> download report as PDF
+                        <button class="btn btn-secondary" type="submit">
+                            <i class="far fa-file-pdf"></i> download report as PDF
                         </button>
                     </form>
                 {% endif %}
             </div>
         </div>
+
         {# admin buttons #}
         {% if firmware.vendor and user_has_admin_clearance %}
             <div class="col-lg-6 col-md-12">
                 <div class="alert alert-custom" style="padding:5px;">
                     <strong>admin options:</strong>
                     {# Update Analysis Buttons #}
-                    <button data-toggle="collapse" data-target="#re-do-button-div" class="btn btn-default">
-                        <span class="glyphicon glyphicon-repeat"></span> re-do analysis
+                    <button data-toggle="collapse" data-target="#re-do-button-div" class="btn btn-secondary">
+                        <i class="fas fa-redo-alt"></i> re-do analysis
                     </button>
                     <span class="collapse" id="re-do-button-div">
                         <button class="btn btn-danger" type="button" onclick='window.location.href = "/admin/re-do_analysis/{{ uid }}";'>
-                            <span class="glyphicon glyphicon-ok"></span> confirm: This action will delete all previous results and data including comments!
+                            <i class="fas fa-check"></i> confirm: This action will delete all previous results and data including comments!
                         </button>
                     </span>
                     {# FW Delete Confirm Button #}
-                    <button data-toggle="collapse" data-target="#delete-button-div" class="btn btn-default">
-                        <span class="glyphicon glyphicon-trash"></span> delete firmware
+                    <button data-toggle="collapse" data-target="#delete-button-div" class="btn btn-secondary">
+                        <i class="fas fa-trash-alt"></i> delete firmware
                     </button>
                     <span class="collapse" id="delete-button-div">
                         <button class="btn btn-danger" type="button" onclick='window.location.href = "/admin/delete/{{ uid }}";'>
-                            <span class="glyphicon glyphicon-ok"></span> click here to confirm removal!
+                            <i class="fas fa-check"></i> click here to confirm removal!
                         </button>
                     </span>
                 </div>
             </div>
         {% endif %}
->>>>>>> 4b932755
     </div>
 
-
 {% endblock %}