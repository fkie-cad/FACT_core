{% extends "base.html" %}

{% set active_page = "Database" %}

{% macro button_collapse(button_id, icon, target, tooltip) %}
    <button id="{{ button_id }}" data-toggle="collapse" data-target="#{{ target }}" class="btn btn-outline-secondary">
        <i class="fas fa-{{ icon }}" data-toggle="tooltip" data-placement="bottom" title="{{ tooltip }}"></i>
    </button>
{% endmacro %}

{% macro button_tooltip(tooltip, id, url, icon, onclick=None, danger=False, disabled=False) %}
    {% set button_class = "btn-danger" if danger else "btn-outline-secondary" %}
    {% set onclick_value = onclick if onclick else "window.location.href = '" + url + firmware.uid + "'" %}

    <button id="{{ id }}" class="btn {{ button_class }}" onclick="{{ onclick_value }}" data-toggle="tooltip" data-placement="bottom" title="{{ tooltip }}" {% if disabled %}disabled{% endif %}>
        <i class="fas fa-{{ icon }}"></i>
    </button>
{% endmacro %}


{% block head %}
	{# jstree import #}
    <link rel="stylesheet" href="{{ url_for('static', filename='web_js/jstree/dist/themes/default/style.min.css') }}" />
    <script type="text/javascript" src="{{ url_for('static', filename='web_js/jstree/dist/jstree.min.js') }}"></script>

    {# highlight.js import #}
    <script src="{{ url_for('static', filename='highlight.js/highlight.min.js') }}"></script>
    <link rel="stylesheet" href="{{ url_for('static', filename='highlight.js/styles/github.min.css') }}" />

    {# line_numbering.js import #}
    <script type="text/javascript" src="{{ url_for('static', filename='js/line_numbering.js') }}"></script>
    <link rel="stylesheet" type="text/css" href="{{ url_for('static', filename='css/line_numbering.css') }}" />
{% endblock %}


{% block body %}

<div class="row justify-content-between mt-4">
    <div class="col-lg-6">

        {# Button section #}
        <div class="btn-toolbar mb-4" role="toolbar" aria-label="Analysis, download and admin buttons">

            <div class="btn-group mr-2 mb-2" role="group" aria-label="Download buttons">
                <button class="btn btn-secondary">Download</button>

                {{ button_tooltip('Download raw file', 'bdown-button', '/download/', 'file-download') }}
                {% if firmware.files_included %}
                    {{ button_tooltip('Download included files as tar.gz', 'tdown-button', '/tar-download/', 'file-archive') }}
                {% endif %}
                {% if firmware.vendor %}
                    {{ button_tooltip('Download report as PDF', 'pdown-button', '/pdf-download/', 'file-pdf') }}
                {% endif %}
            </div>

            <div class="btn-group mr-2 mb-2" aria-label="Analysis buttons">
                <button class="btn btn-secondary">Analysis</button>

                {{ button_tooltip('View in radare', 'radare-button', None, 'terminal', onclick='radare_view()') }}
                {% if not firmware.files_included %}
                    {{ button_tooltip('Show dependency graph', 'graph-button', '/dependency-graph/', 'project-diagram', danger=False, disabled=True) }}
                {% else %}
                    {{ button_tooltip('Show dependency graph', 'graph-button', '/dependency-graph/', 'project-diagram') }}
                {% endif %}
                {% if firmware.vendor %}
                    {{ button_tooltip('Update analysis', 'update-button', '/update-analysis/', 'redo-alt') }}
                    {{ button_tooltip('YARA search', 'yara-button', '/database/binary_search?firmware_uid=', 'search') }}
                {% endif %}
            </div>

            {% if firmware.vendor and user_has_admin_clearance %}
                <div class="btn-group mr-2 mb-2" role="group" aria-label="Admin buttons">
                    <button class="btn btn-secondary">Admin</button>

                    {{ button_collapse('redo-button', 'redo-alt', 'redo-button-div', 'Redo analysis') }}
                    <span class="collapse" id="redo-button-div">
                        {{ button_tooltip('Confirm removal of current results and comments', 'confirm-redo', '/admin/re-do_analysis/', 'check', danger=True) }}
                    </span>

                    <span class="collapse" id="delete-button-div">
                        {{ button_tooltip('Confirm removal of results and comments', 'confirm-delete', '/admin/delete/', 'check', danger=True) }}
                    </span>
                    {{ button_collapse('delete-button', 'trash-alt', 'delete-button-div', 'Delete firmware') }}
                </div>

            {% endif %}
            <div class="btn-group d-flex align-items-start">
                <div class="btn btn-secondary">Comparisons</div>
                {% if known_comparisons %}
                    {{ button_collapse('old-compare-button', 'hdd', 'known-comparisons', 'Show list of known comparisons') }}
                {% endif %}
                {% if not uids_for_comparison or uid not in uids_for_comparison %}
                    {{ button_tooltip('Add to comparison', 'add-compare', '/comparison/add/', 'plus') }}
                {% endif %}

                {% if uids_for_comparison %}
                    {{ button_collapse('new-compare-button', 'list-ul', 'comparison-list', 'Show firmware selected for comparison') }}
                {% endif %}
            </div>

        </div>

        {# Header section #}
        <div class="header mb-4" style="word-wrap: break-word">
            <h3>
                {{ firmware.get_hid(root_uid=root_uid) }}<br />
                {% if firmware.analysis_tags or firmware.tags %}
                    {{ firmware.analysis_tags | render_analysis_tags | safe }} {{ firmware.tags | render_tags | safe }}<br />
                {% endif %}
                <span style="font-size: 15px"><strong>UID:</strong> {{ uid | safe }}</span>
            </h3>
            {% if all_analyzed_flag %}
                <div class="alert alert-warning">
                    <strong>Warning!</strong> Not all included files are fully analyzed yet! Only analyzed files are shown.
                </div>
            {% endif %}
        </div>

    </div>

    {# General info section #}
    <div class="col-lg-6">
        {{ firmware | render_general_information(root_uid, other_versions, selected_analysis) | safe }}
    </div>

</div>


{% if uids_for_comparison or known_comparisons %}
<div class="row justify-content-start mt-3 mb-2">
    <div class="col-auto collapse" id="known-comparisons">
        <div class="card float-right" style="width: auto; max-width: 650px;">
            <div class="card-header text-center" style="font-size: larger">List of comparisons containing the displayed firmware</div>
            <div class="card-body">
                {% for comparison in known_comparisons %}
                    <div class="col-xs-12 mb-1">
                        <span type="button" class="btn btn-primary btn-sm" onclick="location.href='/compare/{{ comparison[0]}}'">{{ comparison[0] | replace_comparison_uid_with_hid | safe  }}</span>
                    </div>
                {% endfor %}
            </div>
        </div>
    </div>

    <div class="collapse m-0" id="comparison-list">
        <div class="jumbotron float-right mx-2 mb-0 p-3" style="width: auto; max-width: 650px;">
            <span class="mt-0 text-center" style="font-size: larger">Firmware Selected for Comparison</span>
            <hr style="margin: 12px">
            <table>
                <tr>
                    <td style="width: 10px; vertical-align: top;">
                        {% for compare_uid in uids_for_comparison %}
                            <div class="col-xs-12 p-0">
                                <span class="m-0" style="padding: 2px; display: inline-flex;">
                                    <span class="close" style="font-size: 20px" onclick="location.href='/comparison/remove/{{ uid }}/{{ compare_uid }}'">
                                        &times;
                                    </span>
                                    <span class="tag badge badge-{% if compare_uid == uid %}primary{% else %}secondary{% endif %}" style="margin-left: 3px">{{ compare_uid |replace_uid_with_hid | safe }}</span>
                                </span>
                            </div>
                        {% endfor %}
                    </td>
                    {% if uids_for_comparison|length > 1 %}
                        <td style="width: 180px; vertical-align: top;">
                            <div class="col-xs-12" style="padding: 2px;">
                                <button type="button" class="btn btn-secondary btn-sm" onclick="location.href='/comparison/remove_all/{{ uid }}'" style="width: 100%">
                                    <i class="fas fa-ban"></i> Remove All
                                </button>
                            </div>
                            <div class="col-xs-12" style="padding: 2px;">
                                <button type="button" id="start_compare_button" class="btn btn-secondary btn-sm" style="width: 100%">
                                    <i class="fas fa-copy"></i> Compare
                                </button>
                            </div>
                            <div class="form-group col-xs-12 m-0">
                                <div class="checkbox m-0" style="margin-left: 30px; text-align: center">
                                    <label style="padding: 2px">
                                        <input type="checkbox" value="true" id="recompare_checkbox" style="margin-top: 2px;"> Force Recompare
                                    </label>
                                </div>
                            </div>
                            <script>
                                function start_compare(){
                                    var checkbox = document.getElementById('recompare_checkbox');
                                    var link = '/compare';
                                    if (checkbox.checked) link += '?force_recompare=true';
                                    location.href = link;
                                };
                                document.getElementById("start_compare_button").onclick = start_compare;
                            </script>
                        </td>
                    {% endif %}
                </tr>
            </table>
        </div>
    </div>
</div>
{% endif %}

    {# File tree section #}
    <div class="row">
        <div class="col-lg-12">
            <table class="table table-sm">
                <thead>
                    <tr class="thead-light">
                        <th>File Tree</th>
                    </tr>
                </thead>
                <tbody style="font-size: 14px;">
                    <tr>
                        <td>
                            <div id="fileTreeAjax"></div>
                            <script>
                                $('#fileTreeAjax')
                                    // generate links to the analysis page
                                    .on("activate_node.jstree", function(e,data){window.location.href = data.node.a_attr.href;})
                                    // generate file tree
                                    .jstree({
                                        "core" : {
                                            'data' : {
                                                'url' : function (node) {
                                                    return node.id === '#' ?
                                                        "/ajax_root/{{ uid | safe }}/{{ root_uid | safe }}" : "/ajax_tree/" + node["data"]["uid"] + "/{{ root_uid | safe }}";
                                                }
                                            }
                                        },
                                        "plugins" : [ "sort" ]
                                    });
                            </script>
                        </td>
                    </tr>
                </tbody>
            </table>
        </div>
    </div>

    {# Select analysis section #}
    <div class="row">
        <div class="col-lg-2">
            <table class="table table-sm table-hover">
                <thead class="thead-light">
                    <tr>
                        <th>Analysis Results</th>
                    </tr>
                </thead>
                <tbody>
                    {% for analysis_plugin in firmware.processed_analysis | sort %}
                        <tr>
                            <td class="clickable mx-1 my-2 {{ 'table-primary' if analysis_plugin == selected_analysis else '' }}" data-toggle="tooltip" title="{{ analysis_plugin_dict.get(analysis_plugin, ['not available'])[0] | safe }}" onclick="location.href='/analysis/{{ uid|safe }}/{{analysis_plugin}}/ro/{{ root_uid }}'">
                                {{ analysis_plugin | replace_underscore }}
                            </td>
                        </tr>
                    {% endfor %}
                    <tr>
                        <td class="table-head-light clickable" data-toggle="modal" data-target="#add_single_file_analysis_modal">
                            <i class="fas fa-play-circle"></i> Run additional analysis
                        </td>
                    </tr>
                </tbody>
            </table>
        </div>

        {# add single file analysis modal #}
        <div id="add_single_file_analysis_modal" class="modal fade" role="dialog">
            <div class="modal-dialog">
                <div class="modal-content">

                    <div class="modal-header d-flex justify-content-between align-items-center">
                        <h5 class="modal-title">Add analysis to file</h5>
                        <button type="button" class="close" data-dismiss="modal"><span aria-hidden="true">&times;</span></button>
                    </div>

                    <div class="modal-body">
                        <form class="form-horizontal" action="" method=post enctype=multipart/form-data>
                            <p>Add new analysis</p>
                            {% for system in available_plugins.unused | sort %}
                                <label class="checkbox-inline" data-toggle="tooltip" title="{{ analysis_plugin_dict[system][0] | safe }}" style="display: block">
                                    <input type=checkbox name="analysis_systems" value="{{ system }}" unchecked>&nbsp;{{ system | replace_underscore }}<br />
                                </label>
                            {% endfor %}
                            <hr />
                            <p>Update analysis</p>
                            {% for system in available_plugins.used | sort %}
                                <label class="checkbox-inline" data-toggle="tooltip" title="{{ analysis_plugin_dict[system][0] | safe }}" style="display: block">
                                    <input type=checkbox name="analysis_systems" value="{{ system }}" unchecked>&nbsp;{{ system | replace_underscore }}<br />
                                </label>
                            {% endfor %}
                            <hr />
                            <label class="checkbox-inline" data-toggle="tooltip" title="disable smart analysis skipping" style="display: block;">
                                <input type=checkbox name="force_update" value="true" unchecked>&nbsp;force analysis update<br />
                            </label>
                            <button class="btn btn-primary" type="submit" id="add_single_file_analysis" value=submit>
                                <i class="fas fa-play-circle"></i> Add
                            </button>
                        </form>
                    </div>
                </div>
            </div>
        </div>

        {# Showing analysis section #}

        {% block complete_analysis_block %}

            <div class="col-lg-10">
                {% block analysis_result %}
                {% endblock %}

                {# summary of included files #}
                {%- if firmware.vendor and selected_analysis -%}
                    <div id="summary-div">
                        <div id="loading-summary-gif" style="display: block; border: 1px solid #dddddd; padding: 5px; text-align: center">
                            <img src="{{ url_for("static", filename = "Pacman.gif") }}" alt="loading gif">
                            <p>Generating summary of included files...</p>
                        </div>
                    </div>
                    <script>
                        function hide_summary_gif() {
                            const loading_gif = document.getElementById("loading-summary-gif");
                            loading_gif.style.display = "none";
                        }
                        function load_summary(){
                            $("#summary-div").load("/ajax_get_summary/{{ uid|safe }}/{{ selected_analysis }}", hide_summary_gif);
                        }
                        $(document).ready(function() {
                            load_summary();
                        });
                    </script>
                {%- endif -%}
            </div>

        {% endblock %}

        {# preview section #}
        <script>
            function hide_gif(element) {
                element.style.display = "none";
            }
        </script>
        {%- if "file_type" in firmware.processed_analysis -%}
            <div class="col-lg-12">
                <div class="list-group">
                    <button id="preview_button" data-toggle="collapse" data-target="#preview-div" class="list-group-item list-group-item-primary">
                        Show Preview
                    </button>
                    <div id="preview-div" class="collapse border rounded-bottom p-3">
                        <div class="form-row" id="hex-preview-form" style="display: none;">
                            <div class="col-auto">
                                <div class="input-group input-group-sm mb-2">
                                    <div class="input-group-prepend">
                                        <div class="input-group-text">Offset</div>
                                    </div>
                                    <input type="number" min="0" class="form-control" id="hex-preview-offset" value="0">
                                </div>
                            </div>
                            <div class="col-auto">
                                <div class="input-group input-group-sm mb-2">
                                    <div class="input-group-prepend">
                                        <div class="input-group-text">Length</div>
                                    </div>
                                    <input type="number" min="1" class="form-control" id="hex-preview-length" value="512">
                                </div>
                            </div>
                            <div class="col-auto">
                                <button type="button" class="btn btn-primary btn-sm" onclick="load_preview();">Update</button>
                            </div>
                        </div>
<<<<<<< HEAD
                        <div id="preview-loading-gif" style="display: block; border: 1px solid #dddddd; padding: 5px; text-align: center">
                            <img src="{{ url_for("static", filename = "Pacman.gif") }}" alt="loading...">
                        </div>
                        <div id="preview-content" class="m-0 mt-2 p-0"></div>
=======
                        <script>
                            const loading_gif = document.getElementById("preview-loading-gif");
                            function init_preview() {
                                hide_gif();
                                highlight_code();
                            }
                            function hide_gif() {
                                loading_gif.style.display = "none";
                            }
                            function highlight_code() {
                                const block = $('div#preview-div pre')[0];
                                hljs.highlightElement(block);
                                line_numbering();
                            }
                            function load_preview(){
                                loading_gif.style.display = "block";
                                document.getElementById("preview_button").onclick = function() {return false;};
                                $("#preview-div").load("/ajax_get_binary/{{ firmware.processed_analysis["file_type"]["mime"].replace("/", "_") }}/{{ uid|safe }}", init_preview);
                            }
                            document.getElementById("preview_button").onclick = load_preview;
                        </script>
>>>>>>> 742ce516
                    </div>
                    {%- set is_text_preview = firmware.processed_analysis["file_type"]['mime'][0:5] == "text/" or firmware.processed_analysis["file_type"]['mime'][0:6] == "image/" %}
                    <script>
                        const isTextOrImage = {{ 'true' if is_text_preview else 'false'}};
                        const loading_gif = document.getElementById("preview-loading-gif");
                        function init_preview() {
                            hide_gif(loading_gif);
                            if (isTextOrImage) {highlight_code();}                            
                        }
                        function highlight_code() {
                            const block = $('div#preview-div pre')[0];
                            hljs.highlightBlock(block);
                            line_numbering();
                        }
                        function load_preview() {
                            loading_gif.style.display = "block";
                            const uid = `{{ uid | safe }}`;
                            let resourcePath;
                            document.getElementById("preview_button").onclick = () => { false };
                            if (isTextOrImage) {
                                let mimeType = `{{ firmware.processed_analysis["file_type"]["mime"].replace("/", "_") }}`;
                                resourcePath = `/ajax_get_binary/${mimeType}/${uid}`;
                            } else {
                                // hex preview
                                $("#preview-content").html("");
                                document.getElementById('hex-preview-form').style.display = "flex";
                                let offset = document.getElementById('hex-preview-offset').value;
                                let length = document.getElementById('hex-preview-length').value;
                                resourcePath = `/ajax_get_hex_preview/${uid}/${offset}/${length}`;
                            }
                            $("#preview-content").load(resourcePath, init_preview);
                        }
                        document.getElementById("preview_button").onclick = load_preview;
                    </script>
                </div>
            </div>
        {% endif %}
    </div>

    {# comment section #}
    <div class="row">

        <div class="col-lg-12" style="margin-top: 20px">
            <table class="table table-bordered mb-0" id="comments-head">
                <thead class="thead-light">
                    <tr>
                        <th>
                            Comments
                            {# Add Comment Button #}
                            <form action="/comment/{{ firmware.uid }}" style="float: right; margin-right: 5px;">
                                <button class="btn btn-primary btn-sm" type="submit">
                                    <i class="far fa-edit"></i> add comment
                                </button>
                            </form>

                            {# Show Comments Button #}
                            <form onsubmit="return false;" style="float: right; margin-right: 5px;">
                                <button data-toggle="collapse" data-target="#comments" class="btn btn-primary btn-sm"
                                {% if firmware.comments | length == 0 %} disabled {% endif %}>
                                    <span class="badge">{{ firmware.comments | length }}</span> show comments
                                </button>
                            </form>
                        </th>
                    </tr>
                </thead>
            </table>
            {% if firmware.comments %}
            <div class="collapse m-0" id="comments">
                <table class="table table-bordered p-0 mb-0" id="comments-table">
                    <tbody>
                        {% for comment in firmware.comments|sort_comments %}
                        <tr>
                            <td width="20%" valign="bottom">
                                <div>{{ comment.author }}</div>
                                <div>{{ comment.time|int|nice_unix_time }}</div>
                            </td>
                            <td width="80%">
                                <span style="font-family: monospace; color: #000; font-size: 14px">
                                    {{ comment.comment | urlize }}
                                </span>
                            </td>
                            <td class="m-0 p-0 align-middle">
                                {# Comment Delete Button #}
                                <button data-toggle="collapse" data-target="#delete-button-div-{{ comment.time }}" class="btn btn-sm">
                                    <i class="fas fa-trash-alt text-danger"></i>
                                </button>
                            </td>
                            <td class="m-0 p-0">
                                {# Comment Delete Confirm Button #}
                                <div class="collapse" id="delete-button-div-{{ comment.time }}">
                                    <button class="btn btn-danger" type="button" onclick='window.location.href = "/admin/delete_comment/{{ uid }}/{{ comment.time }}";'>
                                        <i class="fas fa-check"></i> Click here to confirm!
                                    </button>
                                </div>
                            </td>
                        </tr>
                        {% endfor %}
                    </tbody>
                </table>
            </div>
            {% endif %}
        </div>

    </div>

    <script>
        function radare_view() {
            let radare_form = document.createElement('form');
            radare_form.action = '/radare-view/{{ firmware.uid }}';
            radare_form.target = '_blank';
            radare_form.method = 'GET';

            document.body.append(radare_form);
            radare_form.submit();
        }
    </script>

{% endblock %}<|MERGE_RESOLUTION|>--- conflicted
+++ resolved
@@ -364,35 +364,12 @@
                                 <button type="button" class="btn btn-primary btn-sm" onclick="load_preview();">Update</button>
                             </div>
                         </div>
-<<<<<<< HEAD
                         <div id="preview-loading-gif" style="display: block; border: 1px solid #dddddd; padding: 5px; text-align: center">
                             <img src="{{ url_for("static", filename = "Pacman.gif") }}" alt="loading...">
                         </div>
                         <div id="preview-content" class="m-0 mt-2 p-0"></div>
-=======
-                        <script>
-                            const loading_gif = document.getElementById("preview-loading-gif");
-                            function init_preview() {
-                                hide_gif();
-                                highlight_code();
-                            }
-                            function hide_gif() {
-                                loading_gif.style.display = "none";
-                            }
-                            function highlight_code() {
-                                const block = $('div#preview-div pre')[0];
-                                hljs.highlightElement(block);
-                                line_numbering();
-                            }
-                            function load_preview(){
-                                loading_gif.style.display = "block";
-                                document.getElementById("preview_button").onclick = function() {return false;};
-                                $("#preview-div").load("/ajax_get_binary/{{ firmware.processed_analysis["file_type"]["mime"].replace("/", "_") }}/{{ uid|safe }}", init_preview);
-                            }
-                            document.getElementById("preview_button").onclick = load_preview;
-                        </script>
->>>>>>> 742ce516
                     </div>
+
                     {%- set is_text_preview = firmware.processed_analysis["file_type"]['mime'][0:5] == "text/" or firmware.processed_analysis["file_type"]['mime'][0:6] == "image/" %}
                     <script>
                         const isTextOrImage = {{ 'true' if is_text_preview else 'false'}};
@@ -403,7 +380,7 @@
                         }
                         function highlight_code() {
                             const block = $('div#preview-div pre')[0];
-                            hljs.highlightBlock(block);
+                            hljs.highlightElement(block);
                             line_numbering();
                         }
                         function load_preview() {
