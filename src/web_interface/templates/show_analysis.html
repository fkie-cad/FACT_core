--- conflicted
+++ resolved
@@ -19,16 +19,10 @@
 
 
 {% block head %}
-<<<<<<< HEAD
-	{# jstree import #}
-    <link rel="stylesheet" href="{{ url_for('static', filename='web_js/jstree/dist/themes/default/style.min.css') }}" />
-    <script type="text/javascript" src="{{ url_for('static', filename='web_js/jstree/dist/jstree.min.js') }}"></script>
-    <link rel="stylesheet" href="{{ url_for('static', filename='jstree-bootstrap-theme-1.0.2/dist/themes/proton/style.min.css') }}" />
-=======
     {# jstree import #}
     <link rel="stylesheet" href="{{ url_for('static', filename='node_modules/jstree/dist/themes/default/style.min.css') }}" />
     <script type="text/javascript" src="{{ url_for('static', filename='node_modules/jstree/dist/jstree.min.js') }}"></script>
->>>>>>> 69f605ea
+    <link rel="stylesheet" href="{{ url_for('static', filename='node_modules/jstree-bootstrap-theme/dist/themes/proton/style.min.css') }}" />
 
     {# highlight.js import #}
     <script src="{{ url_for('static', filename='highlight.js/highlight.min.js') }}"></script>
