{% extends "base.html" %}

{% set active_page = "Info" %}

{% block head %}
    <meta http-equiv="refresh" content="10" />
    <style>
        .glyphicon.spin {
            animation: spin 2s infinite linear;
            -webkit-animation: spin-webkit 2s infinite linear;
        }
        @keyframes spin {
            from {transform: scale(1) rotate(0deg);} to {transform: scale(1) rotate(359deg);}
        }
        @-webkit-keyframes spin-webkit {
            from {-webkit-transform: rotate(0deg);} to {-webkit-transform: rotate(359deg);}
        }
    </style>
{% endblock %}

{% block body %}
<<<<<<< HEAD
<div class="row justify-content-center mt-4">
	{% for component in status %}
		{% if component %}
			 	<div class="col-sm-6 col-md-4 col-lg-3">
			 		<h3>{{component['name']}} machine status</h3>
                    <table class="table table-responsive-md table-hover table-bordered">
				 		<tr>
                            <th class="table-secondary p-2" colspan=2 style="text-align: center;">General</th>
				 		</tr>
		    			<tr>
                            <td style="text-align: left; padding:5px">{{ component['name']}} status</td>
                            <td style="text-align: right; padding:5px">{{ component['status'] | text_highlighter | safe }}</td>
		    			</tr>
		    			<tr>
                            <td style="text-align: left; padding:5px">last status update</td>
                            <td style="text-align: right; padding:5px">{{ component['last_update'] | nice_unix_time }}</td>
		    			</tr>
		    			{% if component['platform'] %}
					 		<tr>
                                <th class="table-secondary p-2" colspan=2 style="text-align: center;">Platform Information</th>
					 		</tr>
			    			<tr>
                                <td style="text-align: left; padding:5px">operating system</td>
                                <td style="text-align: right; padding:5px">{{ component['platform']['os'] }}</td>
			    			</tr>
			    			<tr>
                                <td style="text-align: left; padding:5px">python version</td>
                                <td style="text-align: right; padding:5px">{{ component['platform']['python'] }}</td>
			    			</tr>
			    			<tr>
                                <td style="text-align: left; padding:5px">fact version</td>
                                <td style="text-align: right; padding:5px">{{ component['platform']['fact_version'] }}</td>
			    			</tr>			    			
		    			{% endif %}
		    			{% if component['system'] %}
					 		<tr>
                                <th class="table-secondary p-2" colspan=2 style="text-align: center;">System Stats</th>
					 		</tr>
			    			<tr>
                                <td style="text-align: left; padding:5px">cpu cores</td>
                                <td style="text-align: right; padding:5px">{{ component['system']['cpu_cores'] }} ({{ component['system']['virtual_cpu_cores'] }} threads) </td>
			    			</tr>
			    			<tr>
                                <td style="text-align: left; padding:5px">cpu freq</td>
                                <td style="text-align: right; padding:5px">{{ component['system']['cpu_freq'] | nice_number}} MHz</td>
			    			</tr>
			    			<tr>
                                <td style="text-align: left; padding:5px">load average</td>
                                <td style="text-align: right; padding:5px">{{ component['system']['load_average'] }}</td>
			    			</tr>
			    			<tr>
                                <td style="text-align: left; padding:5px">memory usage</td>
                                <td class="{% if component['system']['memory_percent'] > 80.0 %}alert alert-warning{% endif %}" style="text-align: right; padding:5px">{{ component['system']['memory_used'] | number_format }} / {{ component['system']['memory_total'] | number_format }} ({{ component['system']['memory_percent'] | nice_number }}%)</td>
			    			</tr>
			    			<tr>
                                <td style="text-align: left; padding:5px">disk usage</td>
                                <td class="{% if component['system']['disk_percent'] > 80.0 %}alert alert-warning{% endif %}" style="text-align: right; padding:5px">{{ component['system']['disk_used'] | number_format }} / {{ component['system']['disk_total'] | number_format }} ({{ component['system']['disk_percent'] | nice_number }}%)</td>
			    			</tr>
		    			{% endif %}
                    </table>
			 	</div>
			 	{% if component['analysis'] %}
                    <div class="col-sm-6 col-md-4 col-lg-3">
				 		<h3>{{ component['name'] }} workload</h3>
                        <table class="table table-responsive-md table-hover table-bordered">
					 		<tr>
                                <th  class="table-secondary"  colspan=2 style="text-align: center; padding:5px">Unpacking</th>
					 		</tr>
			    			<tr>
                                <td style="text-align: left; padding:5px">main</td>
                                <td class="{% if component['unpacking']['unpacking_queue'] > 500 %}alert alert-warning{% endif %}" style="text-align: right; padding:5px">{{ component['unpacking']['unpacking_queue'] | nice_number }}</td>
                            </tr>
					 		<tr>
                                <th  class="table-secondary"  colspan=2 style="text-align: center; padding:5px">Analysis</th>
					 		</tr>		    					 					 		
			    			<tr>
                                <td style="text-align: left; padding:5px">main</td>
                                <td class="{% if component['analysis']['analysis_main_scheduler'] > 150 %}alert alert-warning{% endif %}" style="text-align: right; padding:5px">{{ component['analysis']['analysis_main_scheduler'] | nice_number }}</td>
			    			</tr>
			    			{% for plugin in component['analysis'] | sort %}
				    			{% if plugin != "analysis_main_scheduler" %}
				    				<tr>
                                        <td style="text-align: left; padding:5px">{{ plugin }}{% if plugin in analysis_plugin_info%} {{ analysis_plugin_info[plugin][3] }}{% endif %}</td>
                                        <td class="{% if component['analysis'][plugin] > 150 %}alert alert-warning{% endif %}" style="text-align: right; padding:5px">{{ component['analysis'][plugin] | nice_number }}</td>
				    				</tr>
				    			{%endif%}
			    			{% endfor %}
						</table>			 		
				 	</div>
			 	{% endif %}
			 
		{% else %}
		
		<div class="alert alert-warning col-sm-6 col-md-4 col-lg-3">
			<strong>{{ component['name'] }} Status not Available!</strong><br /> Maybe the {{ component['name'] }} did not start yet.  
		</div>
		{% endif %}
	{% endfor %}
=======
<div class="row">
    {% for component in status %}
        {% if component %}
            <div class="col-sm-6 col-md-4 col-lg-3">
                <h3>{{component['name']}} machine status</h3>
                <table class="table table-responsive table-hover table-bordered" style="border-spacing: 10px;">
                    <tr>
                        <th class="success active" colspan=2 style="text-align: center; padding:5px">General </th>
                    </tr>
                    <tr>
                        <td class="active" style="text-align: left; padding:5px">{{ component['name']}} status</td>
                        <td class="active" style="text-align: right; padding:5px">{{ component['status'] | text_highlighter | safe }}</td>
                    </tr>
                    <tr>
                        <td class="active" style="text-align: left; padding:5px">last status update</td>
                        <td class="active" style="text-align: right; padding:5px">{{ component['last_update'] | nice_unix_time }}</td>
                    </tr>
                    {% if component['platform'] %}
                        <tr>
                            <th class="success active" colspan=2 style="text-align: center; padding:5px">Platform Information</th>
                        </tr>
                        <tr>
                            <td class="active" style="text-align: left; padding:5px">operating system</td>
                            <td class="active" style="text-align: right; padding:5px">{{ component['platform']['os'] }}</td>
                        </tr>
                        <tr>
                            <td class="active" style="text-align: left; padding:5px">python version</td>
                            <td class="active" style="text-align: right; padding:5px">{{ component['platform']['python'] }}</td>
                        </tr>
                        <tr>
                            <td class="active" style="text-align: left; padding:5px">fact version</td>
                            <td class="active" style="text-align: right; padding:5px">{{ component['platform']['fact_version'] }}</td>
                        </tr>
                    {% endif %}
                    {% if component['system'] %}
                        <tr>
                            <th class="success active" colspan=2 style="text-align: center; padding:5px">System Stats</th>
                        </tr>
                        <tr>
                            <td class="active" style="text-align: left; padding:5px">cpu cores</td>
                            <td class="active" style="text-align: right; padding:5px">{{ component['system']['cpu_cores'] }} ({{ component['system']['virtual_cpu_cores'] }} threads) </td>
                        </tr>
                        <tr>
                            <td class="active" style="text-align: left; padding:5px">cpu freq</td>
                            <td class="active" style="text-align: right; padding:5px">{{ component['system']['cpu_freq'] | nice_number}} MHz</td>
                        </tr>
                        <tr>
                            <td class="active" style="text-align: left; padding:5px">load average</td>
                            <td class="active" style="text-align: right; padding:5px">{{ component['system']['load_average'] }}</td>
                        </tr>
                        <tr>
                            <td class="active" style="text-align: left; padding:5px">memory usage</td>
                            <td class="{% if component['system']['memory_percent'] > 80.0 %}alert alert-warning{%else%}active{% endif %}" style="text-align: right; padding:5px">{{ component['system']['memory_used'] | number_format }} / {{ component['system']['memory_total'] | number_format }} ({{ component['system']['memory_percent'] | nice_number }}%)</td>
                        </tr>
                        <tr>
                            <td class="active" style="text-align: left; padding:5px">disk usage</td>
                            <td class="{% if component['system']['disk_percent'] > 80.0 %}alert alert-warning{%else%}active{% endif %}" style="text-align: right; padding:5px">{{ component['system']['disk_used'] | number_format }} / {{ component['system']['disk_total'] | number_format }} ({{ component['system']['disk_percent'] | nice_number }}%)</td>
                        </tr>
                    {% endif %}
                </table>
            </div>
            {% if component['analysis'] %}
                <div class="col-sm-6 col-lg-3">
                    <h3>{{ component['name'] }} workload</h3>
                    <table class="table table-responsive table-hover table-bordered" style="border-spacing: 10px;">
                        <tr>
                            <th class="success active" colspan=3 style="text-align: center; padding:5px">Unpacking</th>
                        </tr>
                        <tr>
                            <td class="active" style="text-align: left; padding:5px">main</td>
                            {%- set unpacking_class = "alert alert-warning" if component['unpacking']['unpacking_queue'] > 500 else "active" -%}
                            <td class="{{ unpacking_class }}" colspan=2 style="text-align: right; padding:5px">{{ component['unpacking']['unpacking_queue'] | nice_number }}</td>
                        </tr>
                        <tr>
                            <th class="success active" colspan=4 style="text-align: center; padding:5px">Analysis</th>
                        </tr>
                        <tr>
                            <td class="active" style="text-align: left; padding:5px">main</td>
                            {%- set analysis_main_class = "alert alert-warning" if component['analysis']['analysis_main_scheduler'] > 150 else "active" -%}
                            <td class="{{ analysis_main_class }}" colspan=3 style="text-align: right; padding:5px">{{ component['analysis']['analysis_main_scheduler'] | nice_number }}</td>
                        </tr>
                        <tr>
                            <td class="success active" style="text-align: center; padding:5px">Plugin</td>
                            <td class="success active" style="text-align: center; padding:5px">Running</td>
                            <td class="success active" style="text-align: center; padding:5px">Queue</td>
                        </tr>
                        {% for plugin_name, plugin_data in component['analysis']['plugins'].items() | sort %}
                            {% if "dummy" not in plugin_name %}
                                <tr>
                                    <td class="active" style="text-align: left; padding:5px">
                                        {{ plugin_name }}
                                        {%- if plugin_name in analysis_plugin_info %} {{ analysis_plugin_info[plugin_name][3] }}{% endif -%}
                                    </td>
                                    <td class="{% if plugin_data.queue > 150 %}alert alert-warning{%else%}active{% endif %}" style="text-align: right; padding:5px">
                                        {% set span_class = " spin" if plugin_data['active'] else "" %}
                                        {% set span_style = "color: black" if plugin_data['active'] else "color: darkgrey" %}
                                        <span class="glyphicon glyphicon-cog{{ span_class }}" style="{{ span_style }}"></span> {{ plugin_data.active | nice_number }}
                                    </td>
                                    <td class="active" style="text-align: right; padding:5px">
                                        {% set span_style = "color: black" if plugin_data['queue'] else "color: darkgrey" %}
                                        <span class="glyphicon glyphicon-log-in" style="{{ span_style }}"></span> {{ plugin_data.queue | nice_number }}
                                    </td>
                                </tr>
                            {% endif %}
                        {% endfor %}
                    </table>
                </div>
            {% endif %}
        {% else %}
            <div class="alert alert-warning col-sm-6 col-md-4 col-lg-3">
                <strong>{{ component['name'] }} Status not Available!</strong><br /> Maybe the {{ component['name'] }} did not start yet.
            </div>
        {% endif %}
    {% endfor %}
>>>>>>> ae5867af
</div>

{% endblock %}<|MERGE_RESOLUTION|>--- conflicted
+++ resolved
@@ -4,112 +4,118 @@
 
 {% block head %}
     <meta http-equiv="refresh" content="10" />
-    <style>
-        .glyphicon.spin {
-            animation: spin 2s infinite linear;
-            -webkit-animation: spin-webkit 2s infinite linear;
-        }
-        @keyframes spin {
-            from {transform: scale(1) rotate(0deg);} to {transform: scale(1) rotate(359deg);}
-        }
-        @-webkit-keyframes spin-webkit {
-            from {-webkit-transform: rotate(0deg);} to {-webkit-transform: rotate(359deg);}
-        }
-    </style>
 {% endblock %}
 
 {% block body %}
-<<<<<<< HEAD
+
 <div class="row justify-content-center mt-4">
-	{% for component in status %}
-		{% if component %}
-			 	<div class="col-sm-6 col-md-4 col-lg-3">
-			 		<h3>{{component['name']}} machine status</h3>
+    {% for component in status %}
+        {% if component %}
+            <div class="col-sm-6 col-md-4 col-lg-3">
+                <h3>{{component['name']}} machine status</h3>
+                <table class="table table-responsive-md table-hover table-bordered">
+                    <tr>
+                        <th class="table-secondary p-2" colspan=2 style="text-align: center;">General</th>
+                    </tr>
+                    <tr>
+                        <td style="text-align: left; padding:5px">{{ component['name']}} status</td>
+                        <td style="text-align: right; padding:5px">{{ component['status'] | text_highlighter | safe }}</td>
+                    </tr>
+                    <tr>
+                        <td style="text-align: left; padding:5px">last status update</td>
+                        <td style="text-align: right; padding:5px">{{ component['last_update'] | nice_unix_time }}</td>
+                    </tr>
+                    {% if component['platform'] %}
+                        <tr>
+                            <th class="table-secondary p-2" colspan=2 style="text-align: center;">Platform Information</th>
+                        </tr>
+                        <tr>
+                            <td style="text-align: left; padding:5px">operating system</td>
+                            <td style="text-align: right; padding:5px">{{ component['platform']['os'] }}</td>
+                        </tr>
+                        <tr>
+                            <td style="text-align: left; padding:5px">python version</td>
+                            <td style="text-align: right; padding:5px">{{ component['platform']['python'] }}</td>
+                        </tr>
+                        <tr>
+                            <td style="text-align: left; padding:5px">fact version</td>
+                            <td style="text-align: right; padding:5px">{{ component['platform']['fact_version'] }}</td>
+                        </tr>
+                    {% endif %}
+                    {% if component['system'] %}
+                        <tr>
+                            <th class="table-secondary p-2" colspan=2 style="text-align: center;">System Stats</th>
+                        </tr>
+                        <tr>
+                            <td style="text-align: left; padding:5px">cpu cores</td>
+                            <td style="text-align: right; padding:5px">{{ component['system']['cpu_cores'] }} ({{ component['system']['virtual_cpu_cores'] }} threads) </td>
+                        </tr>
+                        <tr>
+                            <td style="text-align: left; padding:5px">cpu freq</td>
+                            <td style="text-align: right; padding:5px">{{ component['system']['cpu_freq'] | nice_number}} MHz</td>
+                        </tr>
+                        <tr>
+                            <td style="text-align: left; padding:5px">load average</td>
+                            <td style="text-align: right; padding:5px">{{ component['system']['load_average'] }}</td>
+                        </tr>
+                        <tr>
+                            <td style="text-align: left; padding:5px">memory usage</td>
+                            <td class="{% if component['system']['memory_percent'] > 80.0 %}alert alert-warning{% endif %}" style="text-align: right; padding:5px">{{ component['system']['memory_used'] | number_format }} / {{ component['system']['memory_total'] | number_format }} ({{ component['system']['memory_percent'] | nice_number }}%)</td>
+                        </tr>
+                        <tr>
+                            <td style="text-align: left; padding:5px">disk usage</td>
+                            <td class="{% if component['system']['disk_percent'] > 80.0 %}alert alert-warning{% endif %}" style="text-align: right; padding:5px">{{ component['system']['disk_used'] | number_format }} / {{ component['system']['disk_total'] | number_format }} ({{ component['system']['disk_percent'] | nice_number }}%)</td>
+                        </tr>
+                    {% endif %}
+                </table>
+            </div>
+            {% if component['analysis'] %}
+                <div class="col-sm-6 col-md-4 col-lg-3">
+                    <h3>{{ component['name'] }} workload</h3>
                     <table class="table table-responsive-md table-hover table-bordered">
-				 		<tr>
-                            <th class="table-secondary p-2" colspan=2 style="text-align: center;">General</th>
-				 		</tr>
-		    			<tr>
-                            <td style="text-align: left; padding:5px">{{ component['name']}} status</td>
-                            <td style="text-align: right; padding:5px">{{ component['status'] | text_highlighter | safe }}</td>
-		    			</tr>
-		    			<tr>
-                            <td style="text-align: left; padding:5px">last status update</td>
-                            <td style="text-align: right; padding:5px">{{ component['last_update'] | nice_unix_time }}</td>
-		    			</tr>
-		    			{% if component['platform'] %}
-					 		<tr>
-                                <th class="table-secondary p-2" colspan=2 style="text-align: center;">Platform Information</th>
-					 		</tr>
-			    			<tr>
-                                <td style="text-align: left; padding:5px">operating system</td>
-                                <td style="text-align: right; padding:5px">{{ component['platform']['os'] }}</td>
-			    			</tr>
-			    			<tr>
-                                <td style="text-align: left; padding:5px">python version</td>
-                                <td style="text-align: right; padding:5px">{{ component['platform']['python'] }}</td>
-			    			</tr>
-			    			<tr>
-                                <td style="text-align: left; padding:5px">fact version</td>
-                                <td style="text-align: right; padding:5px">{{ component['platform']['fact_version'] }}</td>
-			    			</tr>			    			
-		    			{% endif %}
-		    			{% if component['system'] %}
-					 		<tr>
-                                <th class="table-secondary p-2" colspan=2 style="text-align: center;">System Stats</th>
-					 		</tr>
-			    			<tr>
-                                <td style="text-align: left; padding:5px">cpu cores</td>
-                                <td style="text-align: right; padding:5px">{{ component['system']['cpu_cores'] }} ({{ component['system']['virtual_cpu_cores'] }} threads) </td>
-			    			</tr>
-			    			<tr>
-                                <td style="text-align: left; padding:5px">cpu freq</td>
-                                <td style="text-align: right; padding:5px">{{ component['system']['cpu_freq'] | nice_number}} MHz</td>
-			    			</tr>
-			    			<tr>
-                                <td style="text-align: left; padding:5px">load average</td>
-                                <td style="text-align: right; padding:5px">{{ component['system']['load_average'] }}</td>
-			    			</tr>
-			    			<tr>
-                                <td style="text-align: left; padding:5px">memory usage</td>
-                                <td class="{% if component['system']['memory_percent'] > 80.0 %}alert alert-warning{% endif %}" style="text-align: right; padding:5px">{{ component['system']['memory_used'] | number_format }} / {{ component['system']['memory_total'] | number_format }} ({{ component['system']['memory_percent'] | nice_number }}%)</td>
-			    			</tr>
-			    			<tr>
-                                <td style="text-align: left; padding:5px">disk usage</td>
-                                <td class="{% if component['system']['disk_percent'] > 80.0 %}alert alert-warning{% endif %}" style="text-align: right; padding:5px">{{ component['system']['disk_used'] | number_format }} / {{ component['system']['disk_total'] | number_format }} ({{ component['system']['disk_percent'] | nice_number }}%)</td>
-			    			</tr>
-		    			{% endif %}
+                        <tr>
+                            <th class="table-secondary" colspan=3 style="text-align: center; padding:5px">Unpacking</th>
+                        </tr>
+                        <tr>
+                            <td style="text-align: left; padding:5px">main</td>
+                            {% set unpacking_class = "table-warning" if component['unpacking']['unpacking_queue'] > 500 else "" %}
+                            <td class="{{ unpacking_class }}" colspan=2 style="text-align: right; padding:5px">{{ component['unpacking']['unpacking_queue'] | nice_number }}</td>
+                        </tr>
+                        <tr>
+                            <th class="table-secondary" colspan=3 style="text-align: center; padding:5px">Analysis</th>
+                        </tr>
+                        <tr>
+                            <td style="text-align: left; padding:5px">main</td>
+                            {% set analysis_main_class = "table-warning" if component['analysis']['analysis_main_scheduler'] > 150 else "" %}
+                            <td class="{{ analysis_main_class }}" colspan=2 style="text-align: right; padding:5px">{{ component['analysis']['analysis_main_scheduler'] | nice_number }}</td>
+                        </tr>
+                        <tr>
+                            <td class="table-secondary" style="text-align: center; padding:5px">Plugin</td>
+                            <td class="table-secondary" style="text-align: center; padding:5px">Running</td>
+                            <td class="table-secondary" style="text-align: center; padding:5px">Queue</td>
+                        </tr>
+                        {% for plugin_name, plugin_data in component['analysis']['plugins'].items() | sort %}
+                            {% if "dummy" not in plugin_name %}  {# {% if plugin != "analysis_main_scheduler" %} #}
+                                <tr>
+                                    <td style="text-align: left; padding:5px">
+                                        {{ plugin_name }}
+                                        {% if plugin_name in analysis_plugin_info %} {{ analysis_plugin_info[plugin_name][3] }}{% endif %}
+                                    </td>
+                                    <td class="{% if plugin_data.queue > 150 %}table-warning{%else%}{% endif %}" style="text-align: right; padding:5px">
+                                        {% set span_class = " fa-spin" if plugin_data['active'] else "" %}
+                                        {% set span_style = "color: black" if plugin_data['active'] else "color: darkgrey" %}
+                                        <span class="fas fa-cog{{ span_class }}" style="{{ span_style }}"></span> {{ plugin_data.active | nice_number }}
+                                    </td>
+                                    <td style="text-align: right; padding:5px">
+                                        {% set span_style = "color: black" if plugin_data['queue'] else "color: darkgrey" %}
+                                        <span class="fas fa-sign-in-alt" style="{{ span_style }}"></span> {{ plugin_data.queue | nice_number }}
+                                    </td>
+                                </tr>
+                            {% endif %}
+                        {% endfor %}
                     </table>
-			 	</div>
-			 	{% if component['analysis'] %}
-                    <div class="col-sm-6 col-md-4 col-lg-3">
-				 		<h3>{{ component['name'] }} workload</h3>
-                        <table class="table table-responsive-md table-hover table-bordered">
-					 		<tr>
-                                <th  class="table-secondary"  colspan=2 style="text-align: center; padding:5px">Unpacking</th>
-					 		</tr>
-			    			<tr>
-                                <td style="text-align: left; padding:5px">main</td>
-                                <td class="{% if component['unpacking']['unpacking_queue'] > 500 %}alert alert-warning{% endif %}" style="text-align: right; padding:5px">{{ component['unpacking']['unpacking_queue'] | nice_number }}</td>
-                            </tr>
-					 		<tr>
-                                <th  class="table-secondary"  colspan=2 style="text-align: center; padding:5px">Analysis</th>
-					 		</tr>		    					 					 		
-			    			<tr>
-                                <td style="text-align: left; padding:5px">main</td>
-                                <td class="{% if component['analysis']['analysis_main_scheduler'] > 150 %}alert alert-warning{% endif %}" style="text-align: right; padding:5px">{{ component['analysis']['analysis_main_scheduler'] | nice_number }}</td>
-			    			</tr>
-			    			{% for plugin in component['analysis'] | sort %}
-				    			{% if plugin != "analysis_main_scheduler" %}
-				    				<tr>
-                                        <td style="text-align: left; padding:5px">{{ plugin }}{% if plugin in analysis_plugin_info%} {{ analysis_plugin_info[plugin][3] }}{% endif %}</td>
-                                        <td class="{% if component['analysis'][plugin] > 150 %}alert alert-warning{% endif %}" style="text-align: right; padding:5px">{{ component['analysis'][plugin] | nice_number }}</td>
-				    				</tr>
-				    			{%endif%}
-			    			{% endfor %}
-						</table>			 		
-				 	</div>
-			 	{% endif %}
+                </div>
+            {% endif %}
 			 
 		{% else %}
 		
@@ -118,122 +124,6 @@
 		</div>
 		{% endif %}
 	{% endfor %}
-=======
-<div class="row">
-    {% for component in status %}
-        {% if component %}
-            <div class="col-sm-6 col-md-4 col-lg-3">
-                <h3>{{component['name']}} machine status</h3>
-                <table class="table table-responsive table-hover table-bordered" style="border-spacing: 10px;">
-                    <tr>
-                        <th class="success active" colspan=2 style="text-align: center; padding:5px">General </th>
-                    </tr>
-                    <tr>
-                        <td class="active" style="text-align: left; padding:5px">{{ component['name']}} status</td>
-                        <td class="active" style="text-align: right; padding:5px">{{ component['status'] | text_highlighter | safe }}</td>
-                    </tr>
-                    <tr>
-                        <td class="active" style="text-align: left; padding:5px">last status update</td>
-                        <td class="active" style="text-align: right; padding:5px">{{ component['last_update'] | nice_unix_time }}</td>
-                    </tr>
-                    {% if component['platform'] %}
-                        <tr>
-                            <th class="success active" colspan=2 style="text-align: center; padding:5px">Platform Information</th>
-                        </tr>
-                        <tr>
-                            <td class="active" style="text-align: left; padding:5px">operating system</td>
-                            <td class="active" style="text-align: right; padding:5px">{{ component['platform']['os'] }}</td>
-                        </tr>
-                        <tr>
-                            <td class="active" style="text-align: left; padding:5px">python version</td>
-                            <td class="active" style="text-align: right; padding:5px">{{ component['platform']['python'] }}</td>
-                        </tr>
-                        <tr>
-                            <td class="active" style="text-align: left; padding:5px">fact version</td>
-                            <td class="active" style="text-align: right; padding:5px">{{ component['platform']['fact_version'] }}</td>
-                        </tr>
-                    {% endif %}
-                    {% if component['system'] %}
-                        <tr>
-                            <th class="success active" colspan=2 style="text-align: center; padding:5px">System Stats</th>
-                        </tr>
-                        <tr>
-                            <td class="active" style="text-align: left; padding:5px">cpu cores</td>
-                            <td class="active" style="text-align: right; padding:5px">{{ component['system']['cpu_cores'] }} ({{ component['system']['virtual_cpu_cores'] }} threads) </td>
-                        </tr>
-                        <tr>
-                            <td class="active" style="text-align: left; padding:5px">cpu freq</td>
-                            <td class="active" style="text-align: right; padding:5px">{{ component['system']['cpu_freq'] | nice_number}} MHz</td>
-                        </tr>
-                        <tr>
-                            <td class="active" style="text-align: left; padding:5px">load average</td>
-                            <td class="active" style="text-align: right; padding:5px">{{ component['system']['load_average'] }}</td>
-                        </tr>
-                        <tr>
-                            <td class="active" style="text-align: left; padding:5px">memory usage</td>
-                            <td class="{% if component['system']['memory_percent'] > 80.0 %}alert alert-warning{%else%}active{% endif %}" style="text-align: right; padding:5px">{{ component['system']['memory_used'] | number_format }} / {{ component['system']['memory_total'] | number_format }} ({{ component['system']['memory_percent'] | nice_number }}%)</td>
-                        </tr>
-                        <tr>
-                            <td class="active" style="text-align: left; padding:5px">disk usage</td>
-                            <td class="{% if component['system']['disk_percent'] > 80.0 %}alert alert-warning{%else%}active{% endif %}" style="text-align: right; padding:5px">{{ component['system']['disk_used'] | number_format }} / {{ component['system']['disk_total'] | number_format }} ({{ component['system']['disk_percent'] | nice_number }}%)</td>
-                        </tr>
-                    {% endif %}
-                </table>
-            </div>
-            {% if component['analysis'] %}
-                <div class="col-sm-6 col-lg-3">
-                    <h3>{{ component['name'] }} workload</h3>
-                    <table class="table table-responsive table-hover table-bordered" style="border-spacing: 10px;">
-                        <tr>
-                            <th class="success active" colspan=3 style="text-align: center; padding:5px">Unpacking</th>
-                        </tr>
-                        <tr>
-                            <td class="active" style="text-align: left; padding:5px">main</td>
-                            {%- set unpacking_class = "alert alert-warning" if component['unpacking']['unpacking_queue'] > 500 else "active" -%}
-                            <td class="{{ unpacking_class }}" colspan=2 style="text-align: right; padding:5px">{{ component['unpacking']['unpacking_queue'] | nice_number }}</td>
-                        </tr>
-                        <tr>
-                            <th class="success active" colspan=4 style="text-align: center; padding:5px">Analysis</th>
-                        </tr>
-                        <tr>
-                            <td class="active" style="text-align: left; padding:5px">main</td>
-                            {%- set analysis_main_class = "alert alert-warning" if component['analysis']['analysis_main_scheduler'] > 150 else "active" -%}
-                            <td class="{{ analysis_main_class }}" colspan=3 style="text-align: right; padding:5px">{{ component['analysis']['analysis_main_scheduler'] | nice_number }}</td>
-                        </tr>
-                        <tr>
-                            <td class="success active" style="text-align: center; padding:5px">Plugin</td>
-                            <td class="success active" style="text-align: center; padding:5px">Running</td>
-                            <td class="success active" style="text-align: center; padding:5px">Queue</td>
-                        </tr>
-                        {% for plugin_name, plugin_data in component['analysis']['plugins'].items() | sort %}
-                            {% if "dummy" not in plugin_name %}
-                                <tr>
-                                    <td class="active" style="text-align: left; padding:5px">
-                                        {{ plugin_name }}
-                                        {%- if plugin_name in analysis_plugin_info %} {{ analysis_plugin_info[plugin_name][3] }}{% endif -%}
-                                    </td>
-                                    <td class="{% if plugin_data.queue > 150 %}alert alert-warning{%else%}active{% endif %}" style="text-align: right; padding:5px">
-                                        {% set span_class = " spin" if plugin_data['active'] else "" %}
-                                        {% set span_style = "color: black" if plugin_data['active'] else "color: darkgrey" %}
-                                        <span class="glyphicon glyphicon-cog{{ span_class }}" style="{{ span_style }}"></span> {{ plugin_data.active | nice_number }}
-                                    </td>
-                                    <td class="active" style="text-align: right; padding:5px">
-                                        {% set span_style = "color: black" if plugin_data['queue'] else "color: darkgrey" %}
-                                        <span class="glyphicon glyphicon-log-in" style="{{ span_style }}"></span> {{ plugin_data.queue | nice_number }}
-                                    </td>
-                                </tr>
-                            {% endif %}
-                        {% endfor %}
-                    </table>
-                </div>
-            {% endif %}
-        {% else %}
-            <div class="alert alert-warning col-sm-6 col-md-4 col-lg-3">
-                <strong>{{ component['name'] }} Status not Available!</strong><br /> Maybe the {{ component['name'] }} did not start yet.
-            </div>
-        {% endif %}
-    {% endfor %}
->>>>>>> ae5867af
 </div>
 
 {% endblock %}