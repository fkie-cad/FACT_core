--- conflicted
+++ resolved
@@ -202,23 +202,6 @@
 {% endif %}
 
 
-<<<<<<< HEAD
-=======
-{# ------ Malware Stats ------ #}
-
-	{% if (stats["malware_stats"]["malware"] | length) > 0 %}
-        {% call macros.stats_panel("Malware", "exclamation-triangle") %}
-            <table class="table table-responsive-md table-hover px-0 mb-0" style="width: 100%;">
-            {% for malware in (stats["malware_stats"]["malware"] | sort_chart_list_by_value) %}
-                {% set query = {"processed_analysis.malware_scanner.scans.ClamAV.result": malware[0]} %}
-                {{ macros.stats_table_row(malware[0], malware[1], link=query_url + query | json_dumps | urlencode) }}
-            {% endfor %}
-            </table>
-        {% endcall %}
-	{% endif %}
-
-
->>>>>>> 58e19934
 {# ------ IP Stats ------ #}
 
 	{% set ips_v4_num = stats["ip_and_uri_stats"]["ips_v4"] | length %}
