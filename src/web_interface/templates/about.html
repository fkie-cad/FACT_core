{% extends "base.html" %}

{% set active_page = "Info" %}

{% block body %}

<div class="row justify-content-center mt-4">

    <div class="col-xl-4 col-lg-6 col-md-12">
        <h3 class="mb-3">Software</h3>
        <p class="mb-3">
            The <a href="https://fkie-cad.github.io/FACT_core/">Firmware Analysis and Comparison Tool (FACT)</a> (formerly known as Fraunhofer's Firmware Analysis Framework (FAF)) is intended to automate Firmware Security Analysis.
            FACT is developed by <a href="http://www.fkie.fraunhofer.de">Fraunhofer FKIE</a>.
            The project is partly financed by <a href="https://www.bsi.bund.de">German Federal Office for Information Security (BSI)</a> and others.
        </p>
        {% include "imprint.html" %}
    </div>
    <div class="col-xl-4 col-lg-6 col-md-12">
        <div class="card bg-light">
            <div class="card-body">
                <h3 class="card-title">License Information</h3>
                <h6 class="card-subtitle mb-2 text-muted">
                    Firmware Analysis and Comparison Tool (FACT)<br />
                    Copyright (C) 2015-2020  Fraunhofer FKIE
                </h6>
                <p class="card-text">
                    This program is free software: you can redistribute it and/or modify
                    it under the terms of the GNU General Public License as published by
                    the Free Software Foundation, either version 3 of the License, or
                    (at your option) any later version.<br />

                    This program is distributed in the hope that it will be useful,
                    but WITHOUT ANY WARRANTY; without even the implied warranty of
                    MERCHANTABILITY or FITNESS FOR A PARTICULAR PURPOSE.  See the
                    GNU General Public License for more details.

                    You should have received a copy of the GNU General Public License
                    along with this program.  If not, see <a href="http://www.gnu.org/licenses/">www.gnu.org/licenses/</a>.
                    <br />
                    <br />
                    Some plug-ins may have different licenses.
                </p>
            </div>
        </div>
    </div>

</div>

<div class="row justify-content-center">
    <div class="col-xl-8 col-lg-12">
        <h3 class="my-4">Change Log</h3>
    </div>
</div>

<div class="row justify-content-center">
    <div class="col-xl-8 col-lg-12" style="width:100%;column-count:2;column-rule:grey 1px dotted;column-gap:50px">
        <h4>FACT 3.2-dev</h4>
        <ul>
            <li>Structural changes regarding the "virtual file path" (<b>Warning:</b> Changes in custom plugins may be necessary)</li>
<<<<<<< HEAD
            <li>Bug fixes</li>
=======
            <li>Failed analyses are now listed on the /admin/missing_analyses view</li>
>>>>>>> d6f0dff7
        </ul>

        <h4>FACT 3.1 (2020-05-28)</h4>
        <ul>
            <li>New or Improved Analysis
                <ul>
                    <li>New CVE lookup plug-in to match software to known vulnerabilities</li>
                    <li>New plug-in to identify input vectors for executables (e.g. file, network, environment, stdin)</li>
                    <li>New software signatures added</li>
                    <li>Crypto hints plug-in added</li>
                    <li><b>Warning:</b> Removed Base64 plug-in</li>
                </ul>
            </li>
			<li>Ubuntu 20.04 (Focal Fossa) support</li>
            <li>Major refactoring of WebUI (Moved from bs3 to bs4)</li>
            <li>Dynamic generation of analysis summary</li>
            <li>Navigation bar restructured</li>
            <li>Added experimental support for multiple Debian and Kali releases as well as Ubuntu 19.04</li>
            <li><b>Warning:</b> Hex view was removed as planned</li>
            <li>Binary search now supports directly listing parent firmware of matches</li>
            <li>Added endpoint to search for incomplete analyses</li>
            <li>Backend statistics now lists running processes</li>
            <li>Various smaller improvements</li>
            <li>Bug fixes</li>
        </ul>

        <h4>FACT 3.0 (2019-07-31)</h4>
        <ul>
            <li>New or Improved Analysis
                <ul>
                    <li>New "tlsh" analysis plugin for finding similar files accross the database</li>
                    <li>Major refactoring of QEMU plugin (improved stability, more feedback)</li>
                    <li>Added tlsh to file hashes plugin</li>
                </ul>
            </li>
            <li>Moved unpacking to standalone project, integrated via docker</li>
            <li>Added automatic PDF report generation (stable, template in alpha)</li>
            <li>Added REST endpoint for system monitoring</li>
            <li>Added button to start analysis plugins on single file or firmware objects</li>
            <li>Revised statistics page</li>
            <li>Bug fixes</li>
        </ul>

        <h4>FACT 2.6 (2019-04-03)</h4>
        <ul>
            <li>New or Improved Analysis
                <ul>
                    <li>Linter plug-in for source code analysis (js, lua, python, sh)</li>
                    <li>Plug-in to test executables for compatibility with QEMU emulation</li>
                    <li>Plug-in for displaying file system metadata information</li>
                    <li>ELF analysis plug-in added</li>
                    <li><a href="https://github.com/fkie-cad/cwe_checker">CWE-Checker</a></li>
                    <li>New software signatures added</li>
                    <li>New known vulnerabilities added</li>
                </ul>
            </li>
            <li>New or Improved Unpacking
                <ul>
                    <li>dahua firmware image unpacker added</li>
                    <li>intel hex unpacker added</li>
                    <li>hp pjl</li>
                    <li>raw</li>
                </ul>
            </li>
            <li><b>Changed installation!</b> Path to install.py has changed and installation is now wrapped in python for better overview and failure tracking.</li>
            <li>New <a href="https://github.com/fkie-cad/FACT_core/blob/master/INSTALL.md">INSTALL.md</a> for better documentation of installation options</li>
            <li>Added software components statistics</li>
            <li>Added REST endpoint for binary search (YARA)</li>
            <li>Added unified mime-type-based analysis blacklist feature</li>
            <li>Added syntax highlighting for code preview</li>
            <li>Improved analysis caching</li>
            <li>Bug fixes</li>
        </ul>

        <h4>FACT 2.5 (2018-08-01)</h4>
        <ul>
            <li>New or Improved Analysis
                <ul>
                    <li>Known vulnerabilities plug-in added</li>
                    <li>IP and URI finder Geo IP support</li>
                    <li>Printable strings: Offsets are shown</li>
                    <li>More software signatures added</li>
                </ul>
            </li>
            <li>New or Improved Unpacking
                <ul>
                    <li>Debian package unpacking plug-in added</li>
                </ul>
            </li>
            <li><a href="https://github.com/fkie-cad/FACT_core/wiki/radare-integration">Radare view allows opening objects in radare2-webui</a></li>
            <li><b>Warning:</b> Hex view is deprecated and is going to be removed in 3.1</li>
            <li>Device part meta data support</li>
            <li>Quick download buttons added</li>
            <li><a href="https://github.com/fkie-cad/FACT_core/wiki/analysis-plugin-presets">Analysis preset support</a></li>
            <li>Interim result publishing</li>
            <li>Intercom speedup</li>
            <li>Ubuntu 18.04 support</li>
            <li>YARA backend upgraded</li>
            <li><b>Warning:</b> Default MongoDB path changed!</li>
            <li>Code clean ups</li>
            <li>Bug fixes</li>
        </ul>

        <h4>FACT 2.4 (2018-03-16)</h4>
        <ul>
            <li>New or Improved Unpacker
                <ul>
                    <li>Xerox</li>
                </ul>
            </li>
            <li>New or Improved Analysis
                <ul>
                    <li>file header compare plug-in</li>
                </ul>
            </li>
            <li>Full fledged user <a href="https://github.com/fkie-cad/FACT_core/wiki/Authentication">authentication system</a></li>
            <li>Supporting custom routes for plug-ins</li>
            <li>Compare view definition moved to plug-in</li>
            <li>Firmware tagging feature</li>
            <li>Imprint feature</li>
            <li>Improved usability</li>
            <li>Compare speedup</li>
            <li>Acceptance test speedup</li>
            <li>Code clean ups</li>
            <li>Bug fixes</li>
        </ul>

        <h4>FACT 2.3 (2017-12-24)</h4>
        <ul>
            <li>New or Improved Unpacker
                <ul>
                    <li>SquashFS: AVM support</li>
                </ul>
            </li>
            <li>New or Improved Analysis
                <ul>
                    <li>Exploit mitigation plug-in</li>
                    <li>Imphash</li>
                </ul>
            </li>
            <li>Quick search</li>
            <li>Compare result browsing</li>
            <li>Convenient compare trigger on analysis page</li>
            <li>REST: Update analysis without unpacking</li>
            <li>Improved usability</li>
            <li>Code clean ups</li>
            <li>Bug fixes</li>
        </ul>

        <h4>FACT 2.2 (2017-09-21) (first public release)</h4>
        <ul>
            <li>Base64 Decoder improved</li>
            <li>Enhanced error handling</li>
            <li>REST API improved</li>
            <li>Code clean ups</li>
            <li>Bug fixes</li>
        </ul>

        <h4>FACT 2.1 (2017-08-23)</h4>
        <ul>
            <li>New or Improved Analysis
                <ul>
                    <li>Init Services</li>
                </ul>
            </li>
            <li>Memory consumption reduced</li>
            <li>Load balancing improved</li>
            <li>Hex header view</li>
            <li>Unittest &rarr; Pytest</li>
            <li>Code clean ups</li>
            <li>Bug fixes</li>
        </ul>

        <h4>FACT 2.0 (2017-07-31)</h4>
        <ul>
            <li>New project name: FAF &rarr; FACT </li>
            <li>New color scheme</li>
            <li>New plug-in system</li>
            <li>New or Improved Analysis
                <ul>
                    <li>Base64 Decoder</li>
                    <li>Software Detection: magic support</li>
                    <li>String Evaluator: printable string sorting</li>
                </ul>
            </li>
            <li>YARA backend upgraded</li>
            <li>Unpacking Classifier: encoding overhead consideration implemented</li>
            <li>Code clean ups</li>
            <li>Bug fixes</li>
        </ul>


        <h4>FAF 1.4 (2017-04-24)</h4>
        <ul>
            <li>New or Improved Analysis
                <ul>
                    <li><i>Re-Do Analysis</i> feature added</li>
                </ul>
            </li>
            <li>Release date statistic added</li>
            <li>Statistic filtering feature added</li>
            <li>Frontend refactoring</li>
            <li>Silent Mode added</li>
            <li>Bug fixes</li>
            <li>Code clean ups</li>
        </ul>


        <h4>FAF 1.3 (2017-03-21)</h4>
        <ul>
            <li>New or Improved Analysis
                <ul>
                    <li>Identify users and passwords</li>
                </ul>
            </li>
            <li>New or Improved Unpacking
                <ul>
                    <li>DJI Drone Firmware unpacker added</li>
                    <li>UBI-Image unpacker added</li>
                    <li>Zip and 7z password support added</li>
                </ul>
            </li>
            <li>Several statistics added</li>
            <li>System Health Monitoring</li>
            <li>Statistic Graph Framework changed</li>
            <li>Optical improvements</li>
            <li>Bug fixes</li>
            <li>Code clean ups</li>
        </ul>

        <h4>FAF 1.2 (2017-02-01)</h4>
        <ul>
            <li>New or Improved Unpacker
                <ul>
                    <li>yaffs2</li>
                    <li>trx (generic)</li>
                    <li>tpl</li>
                    <li>self extracting archive</li>
                    <li>elf and pe</li>
                </ul>
            </li>
            <li>New or Improved Analysis
                <ul>
                    <li>IP and Domain search plug-in</li>
                    <li>printable strings plug-in now supports 16bit characters</li>
                </ul>
            </li>
            <li><i>Advanced Search</i> database map added</li>
            <li>Latest compares and comments shown on start page</li>
            <li>Delete comment feature added</li>
            <li>Linux Mint 18.1 support added</li>
            <li>Bug fixes</li>
            <li>Code clean ups</li>
        </ul>

        <h4>FAF 1.1 (2016-12-20)</h4>
        <ul>
            <li><i>Architecture detection</i> utilizing meta data</li>
            <li><i>Firmware summary search</i> feature added</li>
            <li><i>GenericFS fallback</i> feature added</li>
            <li>Firmware removal feature added</li>
            <li>Unpack info and statistic added</li>
            <li>Clickable results on statistic page</li>
            <li>Further LZMA signatures added</li>
            <li>Performance enhancements</li>
            <li>Integration tests</li>
            <li>Bug fixes</li>
            <li>Code clean ups</li>
        </ul>

        <h4>FAF 1.0 (2016-10-28)</h4>
        <ul>
            <li><i>File tree view</i> replaces <i>included files list</i></li>
            <li><i>Binary search</i> feature added</li>
            <li>Statistic page added</li>
            <li>General stats and last uploads added to <i>Home</i> page</li>
            <li>UWSGI support</li>
            <li>Analysis cache added</li>
            <li>Bug fixes</li>
        </ul>
    </div>
</div>
{% endblock %}<|MERGE_RESOLUTION|>--- conflicted
+++ resolved
@@ -57,11 +57,8 @@
         <h4>FACT 3.2-dev</h4>
         <ul>
             <li>Structural changes regarding the "virtual file path" (<b>Warning:</b> Changes in custom plugins may be necessary)</li>
-<<<<<<< HEAD
-            <li>Bug fixes</li>
-=======
             <li>Failed analyses are now listed on the /admin/missing_analyses view</li>
->>>>>>> d6f0dff7
+            <li>Bug fixes</li>
         </ul>
 
         <h4>FACT 3.1 (2020-05-28)</h4>
