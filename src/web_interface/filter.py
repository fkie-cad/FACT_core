import logging
import random
import re
import zlib
from base64 import standard_b64encode
from operator import itemgetter
from string import ascii_letters
from time import localtime, strftime, struct_time
from typing import AnyStr, List, Optional

from common_helper_files import human_readable_file_size
from flask import render_template

from helperFunctions.compare_sets import remove_duplicates_from_list
from helperFunctions.dataConversion import make_unicode_string
from helperFunctions.tag import TagColor
from helperFunctions.web_interface import get_color_list
from web_interface.security.authentication import user_has_privilege
from web_interface.security.privileges import PRIVILEGES


def generic_nice_representation(i):  # pylint: disable=too-many-return-statements
    if isinstance(i, struct_time):
        return strftime('%Y-%m-%d - %H:%M:%S', i)
    if isinstance(i, list):
        return list_group(i)
    if isinstance(i, dict):
        return nice_dict(i)
    if isinstance(i, (float, int)):
        return nice_number_filter(i)
    if isinstance(i, str):
        return replace_underscore_filter(i)
    if isinstance(i, bytes):
        return bytes_to_str_filter(i)
    return i


def nice_number_filter(i):
    if isinstance(i, int):
        return '{:,}'.format(i)
    if isinstance(i, float):
        return '{:,.2f}'.format(i)
    if i is None:
        return 'not available'
    return i


def byte_number_filter(i, verbose=False):
    if not isinstance(i, (float, int)):
        return 'not available'
    if verbose:
        return '{} ({})'.format(human_readable_file_size(i), format(i, ',d') + ' bytes')
    return human_readable_file_size(i)


def encode_base64_filter(string):
    return standard_b64encode(string).decode('utf-8')


def bytes_to_str_filter(string):
    return make_unicode_string(string)


def replace_underscore_filter(string):
    return string.replace('_', ' ')


def list_group(input_data):
    input_data = _get_sorted_list(input_data)
    if isinstance(input_data, list):
        http_list = '<ul class="list-group list-group-flush">\n'
        for item in input_data:
            http_list += '\t<li class="list-group-item">{}</li>\n'.format(_handle_generic_data(item))
        http_list += '</ul>\n'
        return http_list
    return input_data


def list_group_collapse(input_data, btn_class=None):
    input_data = [_handle_generic_data(item) for item in _get_sorted_list(input_data)]
<<<<<<< HEAD
    if isinstance(input_data, list) and len(input_data) > 0:
=======
    if input_data:
>>>>>>> 2ee4d31a
        collapse_id = random_collapse_id()
        first_item = input_data.pop(0)
        return render_template(
            'generic_view/collapsed_list.html',
            first_item=first_item, collapse_id=collapse_id, input_data=input_data, btn_class=btn_class
        )
<<<<<<< HEAD
    if isinstance(input_data, list) and len(input_data) == 0:
        return ''
    return input_data
=======
    return ''
>>>>>>> 2ee4d31a


def _handle_generic_data(input_data):
    if isinstance(input_data, dict):
        return nice_dict(input_data)
    return input_data


def nice_dict(input_data):
    if isinstance(input_data, dict):
        tmp = ''
        key_list = list(input_data.keys())
        key_list.sort()
        for item in key_list:
            tmp += '{}: {}<br />'.format(item, input_data[item])
        return tmp
    return input_data


def list_to_line_break_string(input_data):
    input_data = _get_sorted_list(input_data)
    return list_to_line_break_string_no_sort(input_data)


def list_to_line_break_string_no_sort(input_data):
    if isinstance(input_data, list):
        return '\n'.join(input_data) + '\n'
    return input_data


def uids_to_link(input_data, root_uid=None):
    tmp = str(input_data)
    uid_list = get_all_uids_in_string(tmp)
    for match in uid_list:
        tmp = tmp.replace(match, '<a href="/analysis/{0}/ro/{1}">{0}</a>'.format(match, root_uid))
    return tmp


def get_all_uids_in_string(string):
    result = re.findall(r'[a-f0-9]{64}_[0-9]+', string)
    result = remove_duplicates_from_list(result)
    result.sort()
    return result


def _get_sorted_list(input_data):
    '''
    returns a sorted list if input data is a set or list
    returns input_data unchanged if it is whether a list nor a set
    '''
    if isinstance(input_data, set):
        input_data = list(input_data)
    if isinstance(input_data, list):
        try:
            input_data.sort()
        except (AttributeError, TypeError):
            logging.warning('Could not sort list', exc_info=True)
    return input_data


def nice_unix_time(unix_time_stamp):
    '''
    input unix_time_stamp
    output string 'YYYY-MM-DD HH:MM:SS'
    '''
    if isinstance(unix_time_stamp, (float, int)):
        tmp = localtime(unix_time_stamp)
        return strftime('%Y-%m-%d %H:%M:%S', tmp)
    return unix_time_stamp


def infection_color(input_data):
    '''
    sets color to green if zero or clean
    else sets color to red
    '''
    return text_highlighter(input_data, green=['clean', 0], red=['*'])


def text_highlighter(input_data, green=None, red=None):
    '''
    sets color to green if input found in green
    sets color to red if input found in red
    else do not set color
    special character * for all inputs available
    '''
    if red is None:
        red = ['offline']
    if green is None:
        green = ['clean', 'online', 0]
    html = '<span style="color:{color};">{content}</span>'
    if input_data in green:
        return html.format(color='green', content=input_data)
    if input_data in red:
        return html.format(color='red', content=input_data)
    if '*' in green:
        return html.format(color='green', content=input_data)
    if '*' in red:
        return html.format(color='red', content=input_data)
    return input_data


def sort_chart_list_by_name(input_data):
    try:
        input_data.sort(key=lambda x: x[0])
    except (AttributeError, IndexError, KeyError, TypeError):
        logging.error('Could not sort chart list {}'.format(input_data), exc_info=True)
        return []
    return input_data


def sort_chart_list_by_value(input_data):
    try:
        input_data.sort(key=lambda x: x[1], reverse=True)
    except (AttributeError, IndexError, KeyError, TypeError):
        logging.error('Could not sort chart list {}'.format(input_data), exc_info=True)
        return []
    return input_data


def sort_comments(comment_list):
    try:
        comment_list.sort(key=itemgetter('time'), reverse=True)
    except (AttributeError, KeyError, TypeError):
        logging.error('Could not sort comment list {}'.format(comment_list), exc_info=True)
        return []
    return comment_list


def data_to_chart_limited(data, limit=10, color_list=None):
    try:
        label_list, value_list = [list(d) for d in zip(*data)]
    except ValueError:
        return None
    label_list, value_list = set_limit_for_data_to_chart(label_list, limit, value_list)
    color_list = set_color_list_for_data_to_chart(color_list, value_list)
    result = {
        'labels': label_list,
        'datasets': [{
            'data': value_list,
            'backgroundColor': color_list,
            'borderColor': color_list,
            'borderWidth': 1
        }]
    }
    return result


def data_to_chart_with_value_percentage_pairs(data, limit=10, color_list=None):  # pylint: disable=invalid-name
    try:
        label_list, value_list, percentage_list = [list(d) for d in zip(*data)]
    except ValueError:
        return None
    label_list, value_list = set_limit_for_data_to_chart(label_list, limit, value_list)
    color_list = set_color_list_for_data_to_chart(color_list, value_list)
    result = {
        'labels': label_list,
        'datasets': [{
            'data': value_list,
            'percentage': percentage_list,
            'backgroundColor': color_list,
            'borderColor': color_list,
            'borderWidth': 1
        }]
    }
    return result


def set_color_list_for_data_to_chart(color_list, value_list):
    if not color_list:
        color_list = get_color_list(len(value_list))
    return color_list


def set_limit_for_data_to_chart(label_list, limit, value_list):
    if limit and len(label_list) > limit:
        label_list = label_list[:limit]
        label_list.append('rest')
        rest_sum = sum(value_list[limit:])
        value_list = value_list[:limit]
        value_list.append(rest_sum)
    return label_list, value_list


def data_to_chart(data):
    color_list = get_color_list(1) * len(data)
    return data_to_chart_limited(data, limit=0, color_list=color_list)


def get_canvas_height(dataset, maximum=11, bar_height=5):
    return min(len(dataset), maximum) * bar_height + 4


def comment_out_regex_meta_chars(input_data):
    '''
    comments out chars used by regular expressions in the input string
    '''
    meta_chars = ['^', '$', '.', '[', ']', '|', '(', ')', '?', '*', '+', '{', '}']
    for char in meta_chars:
        if char in input_data:
            input_data = input_data.replace(char, '\\{}'.format(char))
    return input_data


def render_tags(tag_dict, additional_class='', size=14):
    output = ''
    if tag_dict:
        for tag in sorted(tag_dict.keys()):
            output += '<span class="badge badge-{} {}" style="font-size: {}px;">{}</span>\n'.format(
                _fix_color_class(tag_dict[tag]), additional_class, size, tag)
    return output


def render_analysis_tags(tags, size=14):
    output = ''
    if tags:
        for plugin_name in tags:
            for key, tag in tags[plugin_name].items():
                output += '<span class="badge badge-{}" style="font-size: {}px;" data-toggle="tooltip" title="{}: {}">{}</span>\n'.format(
                    _fix_color_class(tag['color']), size, replace_underscore_filter(plugin_name), replace_underscore_filter(key), tag['value']
                )
    return output


def _fix_color_class(tag_color_class):
    return tag_color_class if tag_color_class in TagColor.ALL else TagColor.BLUE


def fix_cwe(string):
    if 'CWE' in string:
        return string.split(']')[0].split('E')[-1]
    logging.warning('Expected a CWE string.')
    return ''


def vulnerability_class(score):
    if score == 'high':
        return 'danger'
    if score == 'medium':
        return 'warning'
    if score == 'low':
        return 'active'
    return None


def sort_users_by_name(user_list):
    return sorted(user_list, key=lambda u: u.email)


def user_has_role(current_user, role):
    return current_user.is_authenticated and user_has_privilege(current_user, role)


def sort_roles_by_number_of_privileges(roles, privileges=None):
    privileges = PRIVILEGES if privileges is None else privileges
    inverted_privileges = {}
    for key, value_list in privileges.items():
        for value in value_list:
            inverted_privileges.setdefault(value, []).append(key)
    return sorted(roles, key=lambda role: len(inverted_privileges[role]))


def filter_format_string_list_with_offset(offset_tuples):  # pylint: disable=invalid-name
    max_offset_len = len(str(max(list(zip(*offset_tuples))[0]))) if offset_tuples else 0
    lines = [
        '{0: >{width}}: {1}'.format(offset, repr(string)[1:-1], width=max_offset_len)
        for offset, string in sorted(offset_tuples)
    ]
    return '\n'.join(lines)


def decompress(string: AnyStr) -> str:
    if isinstance(string, bytes):
        try:
            return zlib.decompress(string).decode()
        except zlib.error:
            return string.decode()
    return string


def get_unique_keys_from_list_of_dicts(list_of_dicts: List[dict]):
    unique_keys = set()
    for dictionary in list_of_dicts:
        for key in dictionary:
            unique_keys.add(key)
    return unique_keys


def is_not_mandatory_analysis_entry(item: str, additional_entries: Optional[List[str]] = None) -> bool:
    return (
        item not in ['analysis_date', 'plugin_version', 'skipped', 'summary', 'system_version', 'tags']
        and (additional_entries is None or item not in additional_entries)
    )


def random_collapse_id():
    return ''.join((random.choice(ascii_letters) for _ in range(10)))


def create_firmware_version_links(firmware_list, selected_analysis=None):
    if selected_analysis:
        template = '<a href="/analysis/{{}}/{}">{{}}</a>'.format(selected_analysis)
    else:
        template = '<a href="/analysis/{}">{}</a>'

    return [template.format(firmware['_id'], firmware['version']) for firmware in firmware_list]<|MERGE_RESOLUTION|>--- conflicted
+++ resolved
@@ -78,24 +78,14 @@
 
 def list_group_collapse(input_data, btn_class=None):
     input_data = [_handle_generic_data(item) for item in _get_sorted_list(input_data)]
-<<<<<<< HEAD
-    if isinstance(input_data, list) and len(input_data) > 0:
-=======
     if input_data:
->>>>>>> 2ee4d31a
         collapse_id = random_collapse_id()
         first_item = input_data.pop(0)
         return render_template(
             'generic_view/collapsed_list.html',
             first_item=first_item, collapse_id=collapse_id, input_data=input_data, btn_class=btn_class
         )
-<<<<<<< HEAD
-    if isinstance(input_data, list) and len(input_data) == 0:
-        return ''
-    return input_data
-=======
     return ''
->>>>>>> 2ee4d31a
 
 
 def _handle_generic_data(input_data):
