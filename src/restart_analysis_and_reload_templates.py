--- conflicted
+++ resolved
@@ -1,8 +1,5 @@
-<<<<<<< HEAD
-#!/usr/bin/python3
-=======
 #!/usr/bin/env python3
->>>>>>> 0b9f7bf1
+
 import logging
 import sys
 import time
