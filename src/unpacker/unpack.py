import json
import logging
from pathlib import Path
from tempfile import TemporaryDirectory
<<<<<<< HEAD
from typing import List

=======

from common_helper_files import human_readable_file_size
from common_helper_unpacking_classifier import (
    avg_entropy, get_binary_size_without_padding, is_compressed
)
from fact_helper_file import get_file_type_from_path
>>>>>>> 119b21a5
from helperFunctions.dataConversion import (
    make_list_from_dict, make_unicode_string
)
from helperFunctions.fileSystem import (
<<<<<<< HEAD
    file_is_empty, get_chroot_path_excluding_extracted_dir,
    get_file_type_from_path
=======
    file_is_empty, get_chroot_path_excluding_extracted_dir
>>>>>>> 119b21a5
)
from objects.file import FileObject
from storage.fs_organizer import FS_Organizer
from unpacker.unpack_base import UnpackBase


class Unpacker(UnpackBase):
    def __init__(self, config=None, worker_id=None, db_interface=None):
        super().__init__(config=config, worker_id=worker_id)
        self.file_storage_system = FS_Organizer(config=self.config)
        self.db_interface = db_interface

    def unpack(self, current_fo: FileObject):
        '''
        Recursively extract all objects included in current_fo and add them to current_fo.files_included
        '''

        logging.debug('[worker {}] Extracting {}: Depth: {}'.format(self.worker_id, current_fo.get_uid(), current_fo.depth))

        if current_fo.depth >= self.config.getint('unpack', 'max_depth'):
            logging.warning('{} is not extracted since depth limit ({}) is reached'.format(current_fo.get_uid(), self.config.get('unpack', 'max_depth')))
            return []

        tmp_dir = TemporaryDirectory(prefix='faf_unpack_')

        file_path = self._generate_local_file_path(current_fo)

        extracted_files = self.extract_files_from_file(file_path, tmp_dir.name)

        extracted_file_objects = self.generate_and_store_file_objects(extracted_files, tmp_dir.name, current_fo)
        extracted_file_objects = self.remove_duplicates(extracted_file_objects, current_fo)
        self.add_included_files_to_object(extracted_file_objects, current_fo)

        # set meta data
        current_fo.processed_analysis['unpacker'] = json.loads(Path(tmp_dir.name, 'reports', 'meta.json').read_text())

        self.cleanup(tmp_dir)
        return extracted_file_objects

<<<<<<< HEAD
=======
    def _do_fallback_if_necessary(self, extracted_files, meta_data, tmp_dir, current_fo):
        if len(extracted_files) < 1 and meta_data['plugin_used'] in self.GENERIC_FS_FALLBACK_CANDIDATES:
            logging.warning('[worker {}] {} could not extract any files -> generic fs fallback'.format(self.worker_id, meta_data['plugin_used']))
            extracted_files, meta_data = self.unpacking_fallback(current_fo.file_path, tmp_dir.name, meta_data, 'generic/fs')
        if len(extracted_files) < 1 and meta_data['plugin_used'] not in self.GENERIC_CARVER_FALLBACK_BLACKLIST:
            logging.warning('[worker {}] {} could not extract any files -> generic carver fallback'.format(self.worker_id, meta_data['plugin_used']))
            extracted_files, meta_data = self.unpacking_fallback(current_fo.file_path, tmp_dir.name, meta_data, 'generic/carver')
        return extracted_files, meta_data

>>>>>>> 119b21a5
    def cleanup(self, tmp_dir):
        try:
            tmp_dir.cleanup()
        except OSError as error:
            logging.error('[worker {}] Could not CleanUp tmp_dir: {} - {}'.format(self.worker_id, type(error), str(error)))

    @staticmethod
    def add_included_files_to_object(included_file_objects, root_file_object):
        for item in included_file_objects:
            root_file_object.add_included_file(item)

    def generate_and_store_file_objects(self, file_paths: List[Path], tmp_dir, parent: FileObject):
        extracted_files = {}
        for item in file_paths:
            if not file_is_empty(item):
                current_file = FileObject(file_path=str(item))
                current_virtual_path = '{}|{}|{}'.format(
                    parent.get_base_of_virtual_path(parent.get_virtual_file_paths()[parent.get_root_uid()][0]),
                    parent.get_uid(), get_chroot_path_excluding_extracted_dir(make_unicode_string(str(item)), tmp_dir)
                )
                current_file.temporary_data['parent_fo_type'] = get_file_type_from_path(parent.file_path)['mime']
                if current_file.get_uid() in extracted_files:  # the same file is extracted multiple times from one archive
                    extracted_files[current_file.get_uid()].virtual_file_path[parent.get_root_uid()].append(current_virtual_path)
                else:
                    self.db_interface.set_unpacking_lock(current_file.uid)
                    self.file_storage_system.store_file(current_file)
                    current_file.virtual_file_path = {parent.get_root_uid(): [current_virtual_path]}
                    current_file.parent_firmware_uids.add(parent.get_root_uid())
                    extracted_files[current_file.get_uid()] = current_file
        return extracted_files

    @staticmethod
    def remove_duplicates(extracted_fo_dict, parent_fo):
        if parent_fo.get_uid() in extracted_fo_dict:
            del extracted_fo_dict[parent_fo.get_uid()]
        return make_list_from_dict(extracted_fo_dict)

    def _generate_local_file_path(self, file_object: FileObject):
        if not Path(file_object.file_path).exists():
            local_path = self.file_storage_system.generate_path(file_object.get_uid())
            return local_path
        return file_object.file_path<|MERGE_RESOLUTION|>--- conflicted
+++ resolved
@@ -2,27 +2,15 @@
 import logging
 from pathlib import Path
 from tempfile import TemporaryDirectory
-<<<<<<< HEAD
 from typing import List
 
-=======
+from fact_helper_file import get_file_type_from_path
 
-from common_helper_files import human_readable_file_size
-from common_helper_unpacking_classifier import (
-    avg_entropy, get_binary_size_without_padding, is_compressed
-)
-from fact_helper_file import get_file_type_from_path
->>>>>>> 119b21a5
 from helperFunctions.dataConversion import (
     make_list_from_dict, make_unicode_string
 )
 from helperFunctions.fileSystem import (
-<<<<<<< HEAD
-    file_is_empty, get_chroot_path_excluding_extracted_dir,
-    get_file_type_from_path
-=======
     file_is_empty, get_chroot_path_excluding_extracted_dir
->>>>>>> 119b21a5
 )
 from objects.file import FileObject
 from storage.fs_organizer import FS_Organizer
@@ -62,18 +50,6 @@
         self.cleanup(tmp_dir)
         return extracted_file_objects
 
-<<<<<<< HEAD
-=======
-    def _do_fallback_if_necessary(self, extracted_files, meta_data, tmp_dir, current_fo):
-        if len(extracted_files) < 1 and meta_data['plugin_used'] in self.GENERIC_FS_FALLBACK_CANDIDATES:
-            logging.warning('[worker {}] {} could not extract any files -> generic fs fallback'.format(self.worker_id, meta_data['plugin_used']))
-            extracted_files, meta_data = self.unpacking_fallback(current_fo.file_path, tmp_dir.name, meta_data, 'generic/fs')
-        if len(extracted_files) < 1 and meta_data['plugin_used'] not in self.GENERIC_CARVER_FALLBACK_BLACKLIST:
-            logging.warning('[worker {}] {} could not extract any files -> generic carver fallback'.format(self.worker_id, meta_data['plugin_used']))
-            extracted_files, meta_data = self.unpacking_fallback(current_fo.file_path, tmp_dir.name, meta_data, 'generic/carver')
-        return extracted_files, meta_data
-
->>>>>>> 119b21a5
     def cleanup(self, tmp_dir):
         try:
             tmp_dir.cleanup()
