from __future__ import annotations

import dataclasses
import grp
import logging
import os
from configparser import ConfigParser
from tempfile import TemporaryDirectory
from typing import Type

import pytest
from pydantic.dataclasses import dataclass

import config
from analysis.PluginBase import AnalysisBasePlugin
from config import Config
from test.common_helper import CommonDatabaseMock
from test.conftest import merge_markers


@pytest.fixture
def _docker_mount_base_dir() -> str:
    docker_gid = grp.getgrnam('docker').gr_gid

    with TemporaryDirectory(prefix='fact-docker-mount-base-dir') as tmp_dir:
        os.chown(tmp_dir, -1, docker_gid)
        os.chmod(tmp_dir, 0o770)
        yield tmp_dir


@pytest.fixture
def _firmware_file_storage_directory() -> str:
    with TemporaryDirectory(prefix='fact-firmware-file-storage-directory') as tmp_dir:
        yield tmp_dir


def _get_test_config_tuple(
    firmware_file_storage_directory,
    docker_mount_base_dir,
    defaults: dict | None = None,
) -> tuple[Config, ConfigParser]:
    """Returns a tuple containing a `config.Config` instance and a `ConfigParser` instance.
    Both instances are equivalent and the latter is legacy only.
    The "docker-mount-base-dir" and "firmware-file-storage-directory" in the section "data-storage"
    are created and must be cleaned up manually.

    :arg defaults: Sections to overwrite
    """
    config.load()

    if 'docker-mount-base-dir' in defaults:
        raise ValueError('docker-mount-base-dir may not be changed with `@pytest.marker.cfg_defaults`')
    if 'firmware-file-storage-directory' in defaults:
        raise ValueError('firmware-file-storage-directory may not be changed with `@pytest.marker.cfg_defaults`')

    # This dict must exactly match the one that a ConfigParser instance would
    # read from the config file
    sections = {
        'data-storage': {
            'postgres-server': 'localhost',
            'postgres-port': '5432',
            'postgres-database': 'fact_test',
            'postgres-test-database': 'fact_test',
            'postgres-ro-user': config.cfg.data_storage.postgres_ro_user,
            'postgres-ro-pw': config.cfg.data_storage.postgres_ro_pw,
            'postgres-rw-user': config.cfg.data_storage.postgres_rw_user,
            'postgres-rw-pw': config.cfg.data_storage.postgres_rw_pw,
            'postgres-del-user': config.cfg.data_storage.postgres_del_user,
            'postgres-del-pw': config.cfg.data_storage.postgres_del_pw,
            'postgres-admin-user': config.cfg.data_storage.postgres_del_user,
            'postgres-admin-pw': config.cfg.data_storage.postgres_del_pw,
            'redis-fact-db': config.cfg.data_storage.redis_test_db,  # Note: This is unused in testing
            'redis-test-db': config.cfg.data_storage.redis_test_db,  # Note: This is unused in production
            'redis-host': config.cfg.data_storage.redis_host,
            'redis-port': config.cfg.data_storage.redis_port,
            'redis-pw': '',
            'firmware-file-storage-directory': firmware_file_storage_directory,
            'user-database': 'sqlite:////media/data/fact_auth_data/fact_users.db',
            'password-salt': '1234',
            'structural-threshold': '40',  # TODO
            'temp-dir-path': '/tmp',
            'docker-mount-base-dir': docker_mount_base_dir,
        },
        'database': {
            'ajax-stats-reload-time': '10000',  # TODO
            'number-of-latest-firmwares-to-display': '10',
            'results-per-page': '10',
        },
        'default-plugins': {
            'default': '',
            'minimal': '',
        },
        'plugin-defaults': {
            'threads': 1,
        },
        'expert-settings': {
            'authentication': 'false',
            'block-delay': '0.1',
            'communication-timeout': '60',
            'intercom-poll-delay': '0.5',
            'nginx': 'false',
            'radare2-host': 'localhost',
            'ssdeep-ignore': '1',
            'throw-exceptions': 'true',  # Always throw exceptions to avoid miraculous timeouts in test cases
            'unpack-threshold': '0.8',
            'unpack_throttle_limit': '50',
            'unpacking_delay': '0.0',
        },
        'logging': {
            'logfile': '/tmp/fact_main.log',
            'loglevel': 'INFO',
        },
        'unpack': {
            'base-port': '9900',
            'max-depth': '10',
            'memory-limit': '2048',
<<<<<<< HEAD
            'threads': '4',
=======
            'threads': '2',
>>>>>>> ebb4f6d0
            'whitelist': '',
        },
        'statistics': {'max_elements_per_chart': '10'},
    }

    # Update recursively
    for section_name in defaults if defaults else {}:
        sections.setdefault(section_name, {}).update(defaults[section_name])

    configparser_cfg = ConfigParser()
    configparser_cfg.read_dict(sections)

    config._parse_dict(sections)
    cfg = Config(**sections)

    return cfg, configparser_cfg


# FIXME When configparser is not used anymore this should not be named cfg_tuple but rather cfg
@pytest.fixture
def cfg_tuple(request, _firmware_file_storage_directory, _docker_mount_base_dir):
    """Returns a ``config.Config`` and a ``configparser.ConfigParser`` with testing defaults.
    Defaults can be overwritten with the ``cfg_defaults`` pytest mark.
    """

    cfg_defaults = merge_markers(request, 'cfg_defaults', dict)

    cfg, configparser_cfg = _get_test_config_tuple(
        _firmware_file_storage_directory,
        _docker_mount_base_dir,
        cfg_defaults,
    )
    yield cfg, configparser_cfg


@pytest.fixture(autouse=True)
def patch_cfg(cfg_tuple):
    """This fixture will replace ``config.cfg`` and ``config.configparser_cfg`` with the default test config.
    See ``cfg_tuple`` on how to change defaults.
    """
    cfg, configparser_cfg = cfg_tuple
    mpatch = pytest.MonkeyPatch()
    # We only patch the private attributes of the module.
    # This ensures that even, when `config.cfg` is imported before this fixture is executed we get
    # the patched config.
    mpatch.setattr('config._cfg', cfg)
    mpatch.setattr('config._configparser_cfg', configparser_cfg)
    # Disallow code to load the actual, non-testing config
    # This only works if `load` was not imported by `from config import load`.
    # See doc comment of `load`.
    mpatch.setattr('config.load', lambda _=None: logging.warning('Code tried to call `config.load`. Ignoring.'))
    yield

    mpatch.undo()


@dataclass(config=dict(arbitrary_types_allowed=True))
class AnalysisPluginTestConfig:
    """A class configuring the :py:func:`analysis_plugin` fixture."""

    #: The class of the plugin to be tested. It will most probably be called ``AnalysisPlugin``.
    plugin_class: Type[AnalysisBasePlugin] = AnalysisBasePlugin
    #: Whether or not to start the workers (see ``AnalysisPlugin.start``)
    start_processes: bool = False
    #: Keyword arguments to be given to the ``plugin_class`` constructor.
    init_kwargs: dict = dataclasses.field(default_factory=dict)


@pytest.fixture
def analysis_plugin(request, monkeypatch, patch_cfg):
    """Returns an instance of an AnalysisPlugin.
    This fixture can be configured by the supplying an instance of ``AnalysisPluginTestConfig`` as marker of the same
    name.

    .. seealso::

        The documentation of :py:class:`AnalysisPluginTestConfig`

    If this fixture does not fit your needs (which normally should not be necessary) you can define a fixture like this:

    .. code-block::

        @pytest.fixture
        def my_fancy_plugin(analysis_plugin)
            # Make sure the marker is defined as expected
            assert isinstance(analysis_plugin, MyFancyPlugin)
            # Patch custom things
            analysis_plugin.db_interface = CustomDbMock()
            # Return the plugin instance
            yield analysis_plugin

    .. Note::

        If you want to set ``AnalysisPluginTestConfig.start_processes = True`` and want to modify plugin configuration
        like for example TIMEOUT you have to put the following in your test:

        .. code-block::

            @pytest.mark.AnalysisPluginTestConfig(
                plugin_class=MyFancyPlugin,
                # Actually don't start the processes in the fixture
                start_processes=False,
            )
            def my_fancy_test(analysis_plugin, monkeypatch):
                analysis_plugin.TIMEOUT = 0
                # Now start the worker
                analysis_plugin.start()
    """
    test_config = merge_markers(request, 'AnalysisPluginTestConfig', AnalysisPluginTestConfig)

    PluginClass = test_config.plugin_class

    plugin_instance = PluginClass(
        view_updater=CommonDatabaseMock(),
        **test_config.init_kwargs,
    )

    # We don't want to actually start workers when testing, except for some special cases
    if test_config.start_processes:
        plugin_instance.start()
    yield plugin_instance

    plugin_instance.shutdown()<|MERGE_RESOLUTION|>--- conflicted
+++ resolved
@@ -114,11 +114,7 @@
             'base-port': '9900',
             'max-depth': '10',
             'memory-limit': '2048',
-<<<<<<< HEAD
-            'threads': '4',
-=======
             'threads': '2',
->>>>>>> ebb4f6d0
             'whitelist': '',
         },
         'statistics': {'max_elements_per_chart': '10'},
