from __future__ import annotations

import logging
import os
from concurrent.futures import ThreadPoolExecutor
from multiprocessing import Lock, Queue, Value
from queue import Empty
from time import sleep, time

from packaging.version import InvalidVersion
from packaging.version import parse as parse_version

import config
from helperFunctions.compare_sets import substring_is_in_list
from helperFunctions.logging import TerminalColors, color_string
from helperFunctions.plugin import discover_analysis_plugins
from helperFunctions.process import ExceptionSafeProcess, check_worker_exceptions, stop_processes
from scheduler.analysis_status import AnalysisStatus
from scheduler.task_scheduler import MANDATORY_PLUGINS, AnalysisTaskScheduler
from statistic.analysis_stats import get_plugin_stats
from storage.db_interface_backend import BackendDbInterface
from storage.fsorganizer import FSOrganizer
from typing import TYPE_CHECKING, Optional
<<<<<<< HEAD

if TYPE_CHECKING:
    from storage.unpacking_locks import UnpackingLockManager
    from objects.file import FileObject
    from analysis.PluginBase import AnalysisBasePlugin
    from collections.abc import Callable
=======
>>>>>>> bf96849b

if TYPE_CHECKING:
    from storage.unpacking_locks import UnpackingLockManager
    from objects.file import FileObject
    from analysis.PluginBase import AnalysisBasePlugin
    from collections.abc import Callable

<<<<<<< HEAD
class AnalysisScheduler:  # pylint: disable=too-many-instance-attributes
=======

class AnalysisScheduler:
>>>>>>> bf96849b
    """
    The analysis scheduler is responsible for

    * initializing analysis plugins
    * scheduling tasks based on user decision and built-in dependencies
    * deciding if tasks should run or may be skipped
    * running the tasks
    * and storing the new results of analysis tasks in the database

    Plugin initialization is mostly handled by the plugins, the scheduler only provides an attachment point and offers
    a single point of reference for introspection and runtime information.

    The scheduler offers three entry points:

    #. Start the analysis of a file object (start_analysis_of_object)
    #. Start the analysis of a file object without context (update_analysis_of_single_object)
    #. Start an update of a firmware file and all it's children (update_analysis_of_object_and_children)

    Entry point 1. is used by the unpacking scheduler and is trigger for each file object after the unpacking has been
    processed. Entry points 2. and 3. are independent of the unpacking process and can be triggered by the user using
    the Web-UI or REST-API. 2. is used to update analyses for a single file. 3. is used to update analyses for all files
    contained inside a given firmware. The difference between 1. and 2. is that the single file update (2.) will not be
    considered in the current analysis introspection.

    Scheduling of tasks is made with the following considerations:

    * New objects need a set of mandatory plugins (e.g. file type and hashes), as these results are used in further
      processing stages
    * Plugins can have dependencies, these have to be present before the depending plugin can be run
    * The order of execution is shuffled (dependency preserving) to balance execution of the plugins

    After scheduling, for each task a set of checks is run to decide if a task might be skipped: class::

        ┌─┬──────────────┐ No                                   ┌────────┐
        │0│Plugin exists?├──────────────────────────────────────►        │
        └─┴───┬──────────┘                                      │  Skip  │
              │ Yes                                     ┌───────►        ◄───┐
        ┌─┬───▼─────────────┐ Yes                       │       └────────┘   │
        │1│Is forced update?├───────────────────────────┼─────┐              │
        └─┴───┬─────────────┘                           │     │              │
              │ No                                      │     │              │
        ┌─┬───▼────────────────────────────────┐ Yes    │     │              │
        │2│Analysis present, version unchanged?├────────┘     │              │
        └─┴───┬────────────────────────────────┘              │ ┌─────────┐  │
              │ No                                            └─►         │  │
        ┌─┬───▼────────────────────────────┐ No                 │  Start  │  │
        │3│Analysis is black / whitelisted?├────────────────────►         │  │
        └─┴───┬────────────────────────────┘                    └─────────┘  │
              │ Yes                                                          │
              └──────────────────────────────────────────────────────────────┘

    Running the analysis tasks is achieved through (multiprocessing.Queue)s. Each plugin has an in-queue, triggered
    by the scheduler using the `add_job` function, and an out-queue that is processed by the result collector. The
    actual analysis process is out of scope. Database interaction happens before (pre_analysis) and after
    (post_analysis) the running of a task, to store intermediate results for live updates, and final results.

    :param pre_analysis: A database callback to execute before running an analysis task.
    :param post_analysis: A database callback to execute after running an analysis task.
    :param db_interface: An object reference to an instance of BackEndDbInterface.
    :param unpacking_locks: An instance of UnpackingLockManager.
    """

    def __init__(
        self,
        post_analysis: Optional[Callable[[str, str, dict], None]] = None,
        db_interface=None,
        unpacking_locks: UnpackingLockManager | None = None,
    ):
        self.analysis_plugins = {}
        self._load_plugins()
        self.stop_condition = Value('i', 0)
        self.process_queue = Queue()
        self.unpacking_locks = unpacking_locks
        self.scheduling_lock = Lock()

        self.status = AnalysisStatus()
        self.task_scheduler = AnalysisTaskScheduler(self.analysis_plugins)
        self.schedule_processes = []
        self.result_collector_processes = []

        self.fs_organizer = FSOrganizer()
        self.db_backend_service = db_interface if db_interface else BackendDbInterface()
        self.post_analysis = post_analysis if post_analysis else self.db_backend_service.add_analysis

    def start(self):
        self.status.start()
        self._start_runner_processes()
        self._start_result_collector()
        self._start_plugins()
        logging.info('Analysis System online...')
        logging.info(f'Plugins available: {self._get_list_of_available_plugins()}')

    def shutdown(self):
        """
        Shutdown the runner process, the result collector and all plugin processes. A multiprocessing.Value is set to
        notify all attached processes of the impending shutdown. Afterwards queues are closed once it's safe.
        """
        logging.debug('Shutting down...')
        self.stop_condition.value = 1
        futures = []
        # first shut down scheduling, then analysis plugins and lastly the result collector
        stop_processes(self.schedule_processes, config.backend.block_delay + 1)
        with ThreadPoolExecutor() as pool:
            for plugin in self.analysis_plugins.values():
                futures.append(pool.submit(plugin.shutdown))
            for future in futures:
                future.result()  # call result to make sure all threads are finished and there are no exceptions
        stop_processes(self.result_collector_processes, config.backend.block_delay + 1)
        self.process_queue.close()
        self.status.shutdown()
        logging.info('Analysis System offline')

    def update_analysis_of_object_and_children(self, fo: FileObject):
        """
        This function is used to analyze an object and all its recursively included objects without repeating the
        extraction process. Scheduled analyses are propagated to the included objects.

        :param fo: The root file that is to be analyzed
        """
        included_files = self.db_backend_service.get_list_of_all_included_files(fo)
        self.db_backend_service.update_object(fo)  # metadata of FW could have changed -> update in DB
        self.unpacking_locks.release_unpacking_lock(fo.uid)
        self.status.add_update(fo, included_files)
        for child_fo in self.db_backend_service.get_objects_by_uid_list(included_files):
            child_fo.root_uid = fo.uid  # set correct root_uid so that "current analysis stats" work correctly
            child_fo.force_update = getattr(fo, 'force_update', False)  # propagate forced update to children
            self.task_scheduler.schedule_analysis_tasks(child_fo, fo.scheduled_analysis)
            self._check_further_process_or_complete(child_fo)
        self._check_further_process_or_complete(fo)

    def start_analysis_of_object(self, fo: FileObject):
        """
        This function is used to start analysis of a firmware object. The function registers the firmware with the
        status module such that the progress of the firmware and its included files is tracked.

        :param fo: The firmware that is to be analyzed
        """
<<<<<<< HEAD
        self.status.add_object(fo)
        self.task_scheduler.schedule_analysis_tasks(fo, fo.scheduled_analysis, mandatory=True)
        self._check_further_process_or_complete(fo)
=======
        if self.status.file_should_be_analyzed(fo):
            self.status.add_to_current_analyses(fo)
            self.task_scheduler.schedule_analysis_tasks(fo, fo.scheduled_analysis, mandatory=True)
            self._check_further_process_or_complete(fo)
        else:
            logging.info(f'Skipping analysis of {fo.uid} (duplicate file)')
>>>>>>> bf96849b

    def update_analysis_of_single_object(self, fo: FileObject):
        """
        This function is used to add analysis tasks for a single file. This function has no side effects so the object
        is simply iterated until all scheduled analyses are processed or skipped.

        :param fo: The file that is to be analyzed
        """
        self.task_scheduler.schedule_analysis_tasks(fo, fo.scheduled_analysis)
        self._check_further_process_or_complete(fo)

    def _get_list_of_available_plugins(self) -> list[str]:
        return sorted(self.analysis_plugins, key=str.lower)

    # ---- plugin initialization ----

    def _load_plugins(self):
        for plugin in discover_analysis_plugins():
            try:
                self.analysis_plugins[plugin.AnalysisPlugin.NAME] = plugin.AnalysisPlugin()
            except Exception:
                logging.error(f'Could not import analysis plugin {plugin.AnalysisPlugin.NAME}', exc_info=True)

    def get_plugin_dict(self) -> dict:
        """
        Get information regarding all loaded plugins in form of a dictionary with the following form:

        .. code-block:: python

            {
                NAME: (
                    str: DESCRIPTION,
                    bool: mandatory,
                    dict: plugin_sets,
                    str: VERSION,
                    list: DEPENDENCIES,
                    list: MIME_BLACKLIST,
                    list: MIME_WHITELIST,
                    str: config.threads
                )
            }

        Mandatory plugins are not shown in the analysis selection but always executed. Default plugins are pre-selected
        in the analysis selection.

        :return: dict with information regarding all loaded plugins
        """
        plugin_list = self._get_list_of_available_plugins()
        plugin_list = self._remove_unwanted_plugins(plugin_list)
        plugin_sets = config.backend.analysis_preset
        result = {}
        for plugin in plugin_list:
            current_plugin_plugin_sets = {}
            mandatory_flag = plugin in MANDATORY_PLUGINS
            for plugin_set in plugin_sets:
                current_plugin_plugin_sets[plugin_set] = plugin in plugin_sets[plugin_set].plugins
            blacklist, whitelist = self._get_blacklist_and_whitelist_from_plugin(plugin)
            try:
                thread_count = config.backend.plugin[plugin].processes
            except (AttributeError, KeyError):
                thread_count = config.backend.plugin_defaults.processes
            # TODO this should not be a tuple but rather a dictionary/class
            result[plugin] = (
                self.analysis_plugins[plugin].DESCRIPTION,
                mandatory_flag,
                dict(current_plugin_plugin_sets),
                self.analysis_plugins[plugin].VERSION,
                self.analysis_plugins[plugin].DEPENDENCIES,
                blacklist,
                whitelist,
                thread_count,
            )
        result['unpacker'] = ('Additional information provided by the unpacker', True, False)
        return result

    def _start_plugins(self):
        for plugin in self.analysis_plugins.values():
            plugin.start()

    # ---- task runner functions ----

    def _start_runner_processes(self):
        self.schedule_processes = [
            ExceptionSafeProcess(target=self._task_runner) for _ in range(config.backend.scheduling_worker_count)
        ]
        for process in self.schedule_processes:
            process.start()

    def _task_runner(self):
        logging.debug(f'Started analysis scheduler (pid={os.getpid()})')
        while self.stop_condition.value == 0:
            try:
                task = self.process_queue.get(timeout=config.backend.block_delay)
            except Empty:
                pass
            else:
                self._process_next_analysis_task(task)

    def _process_next_analysis_task(self, fw_object: FileObject):
        self.unpacking_locks.release_unpacking_lock(fw_object.uid)
        analysis_to_do = fw_object.scheduled_analysis.pop()
        if analysis_to_do not in self.analysis_plugins:
            logging.error(f"Plugin '{analysis_to_do}' not available")
            self._check_further_process_or_complete(fw_object)
        else:
            self._start_or_skip_analysis(analysis_to_do, fw_object)

    def _start_or_skip_analysis(self, analysis_to_do: str, file_object: FileObject):
        if not self._is_forced_update(file_object) and self._analysis_is_already_in_db_and_up_to_date(
            analysis_to_do, file_object.uid
        ):
            logging.debug(f'skipping analysis "{analysis_to_do}" for {file_object.uid} (analysis already in DB)')
            if analysis_to_do in self.task_scheduler.get_cumulative_remaining_dependencies(
                file_object.scheduled_analysis
            ):
                self._add_completed_analysis_results_to_file_object(analysis_to_do, file_object)
            self.status.add_analysis(file_object, analysis_to_do)
            self._check_further_process_or_complete(file_object)
        elif analysis_to_do not in MANDATORY_PLUGINS and self._next_analysis_is_blacklisted(
            analysis_to_do, file_object
        ):
            logging.debug(f'skipping analysis "{analysis_to_do}" for {file_object.uid} (blacklisted file type)')
            analysis_result = self._get_skipped_analysis_result(analysis_to_do)
            file_object.processed_analysis[analysis_to_do] = analysis_result
            self.status.add_analysis(file_object, analysis_to_do)
            self.post_analysis(file_object.uid, analysis_to_do, analysis_result)
            self._check_further_process_or_complete(file_object)
        else:
            if file_object.binary is None:
                self._set_binary(file_object)
            self.analysis_plugins[analysis_to_do].add_job(file_object)

    def _set_binary(self, file_object: FileObject):
        # the file_object.binary may be missing in case of an update
        if file_object.file_path is None:
            file_object.file_path = self.fs_organizer.generate_path(file_object)
        file_object.create_binary_from_path()

    # ---- 1. Is forced update ----

    @staticmethod
    def _is_forced_update(file_object: FileObject) -> bool:
        try:
            return bool(getattr(file_object, 'force_update', False))
        except AttributeError:
            return False

    # ---- 2. Analysis present and plugin version unchanged ----

    def _analysis_is_already_in_db_and_up_to_date(self, analysis_to_do: str, uid: str) -> bool:
        db_entry = self.db_backend_service.get_analysis(uid, analysis_to_do)
        if db_entry is None or 'failed' in db_entry:
            return False
        if db_entry['plugin_version'] is None:
            logging.error(f'Plugin Version missing: UID: {uid}, Plugin: {analysis_to_do}')
            return False
        return self._analysis_is_up_to_date(db_entry, self.analysis_plugins[analysis_to_do], uid)

    def _analysis_is_up_to_date(self, db_entry: dict, analysis_plugin: AnalysisBasePlugin, uid: str) -> bool:
        current_system_version = getattr(analysis_plugin, 'SYSTEM_VERSION', None)
        try:
            if self._current_version_is_newer(analysis_plugin.VERSION, current_system_version, db_entry):
                return False
        except TypeError:
            logging.error(f'plug-in or system version of "{analysis_plugin.NAME}" plug-in is or was invalid!')
            return False
        except InvalidVersion as error:
            logging.exception(f'Error while parsing plugin version: {error}')
            return False

        return self._dependencies_are_up_to_date(db_entry, analysis_plugin, uid)

    @staticmethod
    def _current_version_is_newer(
        current_plugin_version: str, current_system_version: str | None, db_entry: dict[str, str | None]
    ) -> bool:
        plugin_version_is_newer = parse_version(current_plugin_version) > parse_version(db_entry['plugin_version'])
        system_version_is_newer = parse_version(_fix_system_version(current_system_version)) > parse_version(
            _fix_system_version(db_entry.get('system_version'))
        )
        return plugin_version_is_newer or system_version_is_newer

    def _dependencies_are_up_to_date(self, db_entry: dict, analysis_plugin: AnalysisBasePlugin, uid: str) -> bool:
        for dependency in analysis_plugin.DEPENDENCIES:
            dependency_entry = self.db_backend_service.get_analysis(uid, dependency)
            if db_entry['analysis_date'] < dependency_entry['analysis_date']:
                return False
        return True

    def _add_completed_analysis_results_to_file_object(self, analysis_to_do: str, fw_object: FileObject):
        db_entry = self.db_backend_service.get_analysis(fw_object.uid, analysis_to_do)
        fw_object.processed_analysis[analysis_to_do] = db_entry

    # ---- 3. blacklist and whitelist ----

    def _get_skipped_analysis_result(self, analysis_to_do: str) -> dict:
        return {
            'summary': [],
            'analysis_date': time(),
            'plugin_version': self.analysis_plugins[analysis_to_do].VERSION,
            'result': {
                'skipped': 'blacklisted file type',
            },
        }

    def _next_analysis_is_blacklisted(self, next_analysis: str, fw_object: FileObject):
        blacklist, whitelist = self._get_blacklist_and_whitelist(next_analysis)
        if not (blacklist or whitelist):
            return False
        if blacklist and whitelist:
            message = color_string(f'Configuration of plugin "{next_analysis}" erroneous', TerminalColors.FAIL)
            logging.error(f'{message}: found blacklist and whitelist. Ignoring blacklist.')

        file_type = self._get_file_type_from_object_or_db(fw_object)

        if whitelist:
            return not substring_is_in_list(file_type, whitelist)
        return substring_is_in_list(file_type, blacklist)

    def _get_file_type_from_object_or_db(self, fw_object: FileObject) -> str | None:
        if 'file_type' not in fw_object.processed_analysis:
            self._add_completed_analysis_results_to_file_object('file_type', fw_object)
        return fw_object.processed_analysis['file_type']['result']['mime'].lower()

    def _get_blacklist_and_whitelist(self, next_analysis: str) -> tuple[list, list]:
        blacklist, whitelist = self._get_blacklist_and_whitelist_from_config(next_analysis)
        if not (blacklist or whitelist):
            blacklist, whitelist = self._get_blacklist_and_whitelist_from_plugin(next_analysis)
        return blacklist, whitelist

    @staticmethod
    def _get_blacklist_and_whitelist_from_config(analysis_plugin: str) -> tuple[list, list]:
        blacklist = getattr(config.backend.plugin.get(analysis_plugin, None), 'mime_blacklist', [])
        whitelist = getattr(config.backend.plugin.get(analysis_plugin, None), 'mime_whitelist', [])
        return blacklist, whitelist

    def _get_blacklist_and_whitelist_from_plugin(self, analysis_plugin: str) -> tuple[list, list]:
        blacklist = getattr(self.analysis_plugins[analysis_plugin], 'MIME_BLACKLIST', [])
        whitelist = getattr(self.analysis_plugins[analysis_plugin], 'MIME_WHITELIST', [])
        return blacklist, whitelist

    # ---- result collector functions ----

    def _start_result_collector(self):
        self.result_collector_processes = [
            ExceptionSafeProcess(target=self._result_collector) for _ in range(config.backend.collector_worker_count)
        ]
        for process in self.result_collector_processes:
            process.start()

    def _result_collector(self):
        logging.debug(f'Started analysis result collector (pid={os.getpid()})')
        while self.stop_condition.value == 0:
            nop = True
            for plugin_name, plugin in self.analysis_plugins.items():
                try:
                    result = plugin.out_queue.get_nowait()
                except (Empty, ValueError):
                    pass
                else:
                    nop = False
                    self._handle_collected_result(result, plugin_name)
            if nop:
                sleep(config.backend.block_delay)

    def _handle_collected_result(self, fo: FileObject, plugin_name: str):
        if plugin_name in fo.processed_analysis:
            if fo.analysis_exception:
                self.task_scheduler.reschedule_failed_analysis_task(fo)
            self.status.add_analysis(fo, plugin_name)
            self.post_analysis(fo.uid, plugin_name, fo.processed_analysis[plugin_name])
        self._check_further_process_or_complete(fo)

    def _check_further_process_or_complete(self, fw_object):
        if not fw_object.scheduled_analysis:
            logging.info(f'Analysis Completed:\n{fw_object}')
            self.status.remove_object(fw_object)
        else:
            self.process_queue.put(fw_object)

    # ---- miscellaneous functions ----

    def get_combined_analysis_workload(self):
        return self.process_queue.qsize() + sum(plugin.in_queue.qsize() for plugin in self.analysis_plugins.values())

    def get_scheduled_workload(self) -> dict:
        """
        Get the current workload of this scheduler. The workload is represented through
        - the general in-queue,
        - the currently running analyses in each plugin and the plugin in-queues,
        - the progress for each currently analyzed firmware and
        - recently finished analyses.

         The result has the form:

         .. code-block:: python

            {
                'analysis_main_scheduler': int(),
                'plugins': dict(),
                'current_analyses': dict(),
                'recently_finished_analyses': dict(),
            }

        :return: Dictionary containing current workload statistics
        """
<<<<<<< HEAD
        # FixMe: move system status from DB to Redis
=======
        self.status.clear_recently_finished()
>>>>>>> bf96849b
        workload = {
            'analysis_main_scheduler': self.process_queue.qsize(),
            'plugins': {},
        }
        for plugin_name, plugin in self.analysis_plugins.items():
            workload['plugins'][plugin_name] = {
                'queue': plugin.in_queue.qsize(),
                'out_queue': plugin.out_queue.qsize(),
                'active': (sum(plugin.active[i].value for i in range(plugin.thread_count))),
                'stats': get_plugin_stats(plugin),
            }
        return workload

    @staticmethod
    def _remove_unwanted_plugins(list_of_plugins):
        defaults = ['dummy_plugin_for_testing_only']
        for plugin in defaults:
            list_of_plugins.remove(plugin)
        return list_of_plugins

    def check_exceptions(self) -> bool:
        """
        Iterate all attached processes and see if an exception occurred in any. Depending on configuration, plugin
        exceptions are not registered as they are restarted after an exception occurs.

        :return: Boolean value stating if any attached process ran into an exception
        """
        for _, plugin in self.analysis_plugins.items():
            if plugin.check_exceptions():
                return True
        return check_worker_exceptions(self.schedule_processes + self.result_collector_processes, 'Scheduler')


def _fix_system_version(system_version: str | None) -> str:
    # the system version is optional -> return '0' if it is '' or None
    # YARA plugins used an invalid system version x.y_z (may still be in DB) -> replace all underscores with dashes
    return system_version.replace('_', '-') if system_version else '0'<|MERGE_RESOLUTION|>--- conflicted
+++ resolved
@@ -21,28 +21,15 @@
 from storage.db_interface_backend import BackendDbInterface
 from storage.fsorganizer import FSOrganizer
 from typing import TYPE_CHECKING, Optional
-<<<<<<< HEAD
 
 if TYPE_CHECKING:
     from storage.unpacking_locks import UnpackingLockManager
     from objects.file import FileObject
     from analysis.PluginBase import AnalysisBasePlugin
     from collections.abc import Callable
-=======
->>>>>>> bf96849b
-
-if TYPE_CHECKING:
-    from storage.unpacking_locks import UnpackingLockManager
-    from objects.file import FileObject
-    from analysis.PluginBase import AnalysisBasePlugin
-    from collections.abc import Callable
-
-<<<<<<< HEAD
-class AnalysisScheduler:  # pylint: disable=too-many-instance-attributes
-=======
+
 
 class AnalysisScheduler:
->>>>>>> bf96849b
     """
     The analysis scheduler is responsible for
 
@@ -180,18 +167,9 @@
 
         :param fo: The firmware that is to be analyzed
         """
-<<<<<<< HEAD
         self.status.add_object(fo)
         self.task_scheduler.schedule_analysis_tasks(fo, fo.scheduled_analysis, mandatory=True)
         self._check_further_process_or_complete(fo)
-=======
-        if self.status.file_should_be_analyzed(fo):
-            self.status.add_to_current_analyses(fo)
-            self.task_scheduler.schedule_analysis_tasks(fo, fo.scheduled_analysis, mandatory=True)
-            self._check_further_process_or_complete(fo)
-        else:
-            logging.info(f'Skipping analysis of {fo.uid} (duplicate file)')
->>>>>>> bf96849b
 
     def update_analysis_of_single_object(self, fo: FileObject):
         """
@@ -498,11 +476,7 @@
 
         :return: Dictionary containing current workload statistics
         """
-<<<<<<< HEAD
         # FixMe: move system status from DB to Redis
-=======
-        self.status.clear_recently_finished()
->>>>>>> bf96849b
         workload = {
             'analysis_main_scheduler': self.process_queue.qsize(),
             'plugins': {},
