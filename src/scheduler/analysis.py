from __future__ import annotations

import logging
import os
from concurrent.futures import ThreadPoolExecutor
from multiprocessing import Lock, Queue, Value
from queue import Empty
from time import sleep, time

from packaging.version import InvalidVersion
from packaging.version import parse as parse_version

import config
from helperFunctions.compare_sets import substring_is_in_list
from helperFunctions.logging import TerminalColors, color_string
from helperFunctions.plugin import discover_analysis_plugins
from helperFunctions.process import ExceptionSafeProcess, check_worker_exceptions, stop_processes
from scheduler.analysis_status import AnalysisStatus
from scheduler.task_scheduler import MANDATORY_PLUGINS, AnalysisTaskScheduler
from statistic.analysis_stats import get_plugin_stats
from storage.db_interface_backend import BackendDbInterface
from storage.fsorganizer import FSOrganizer
from typing import TYPE_CHECKING, Optional

if TYPE_CHECKING:
    from storage.unpacking_locks import UnpackingLockManager
    from objects.file import FileObject
    from analysis.PluginBase import AnalysisBasePlugin
    from collections.abc import Callable


class AnalysisScheduler:
    """
    The analysis scheduler is responsible for

    * initializing analysis plugins
    * scheduling tasks based on user decision and built-in dependencies
    * deciding if tasks should run or may be skipped
    * running the tasks
    * and storing the new results of analysis tasks in the database

    Plugin initialization is mostly handled by the plugins, the scheduler only provides an attachment point and offers
    a single point of reference for introspection and runtime information.

    The scheduler offers three entry points:

    #. Start the analysis of a file object (start_analysis_of_object)
    #. Start the analysis of a file object without context (update_analysis_of_single_object)
    #. Start an update of a firmware file and all it's children (update_analysis_of_object_and_children)

    Entry point 1. is used by the unpacking scheduler and is trigger for each file object after the unpacking has been
    processed. Entry points 2. and 3. are independent of the unpacking process and can be triggered by the user using
    the Web-UI or REST-API. 2. is used to update analyses for a single file. 3. is used to update analyses for all files
    contained inside a given firmware. The difference between 1. and 2. is that the single file update (2.) will not be
    considered in the current analysis introspection.

    Scheduling of tasks is made with the following considerations:

    * New objects need a set of mandatory plugins (e.g. file type and hashes), as these results are used in further
      processing stages
    * Plugins can have dependencies, these have to be present before the depending plugin can be run
    * The order of execution is shuffled (dependency preserving) to balance execution of the plugins

    After scheduling, for each task a set of checks is run to decide if a task might be skipped: class::

        ┌─┬──────────────┐ No                                   ┌────────┐
        │0│Plugin exists?├──────────────────────────────────────►        │
        └─┴───┬──────────┘                                      │  Skip  │
              │ Yes                                     ┌───────►        ◄───┐
        ┌─┬───▼─────────────┐ Yes                       │       └────────┘   │
        │1│Is forced update?├───────────────────────────┼─────┐              │
        └─┴───┬─────────────┘                           │     │              │
              │ No                                      │     │              │
        ┌─┬───▼────────────────────────────────┐ Yes    │     │              │
        │2│Analysis present, version unchanged?├────────┘     │              │
        └─┴───┬────────────────────────────────┘              │ ┌─────────┐  │
              │ No                                            └─►         │  │
        ┌─┬───▼────────────────────────────┐ No                 │  Start  │  │
        │3│Analysis is black / whitelisted?├────────────────────►         │  │
        └─┴───┬────────────────────────────┘                    └─────────┘  │
              │ Yes                                                          │
              └──────────────────────────────────────────────────────────────┘

    Running the analysis tasks is achieved through (multiprocessing.Queue)s. Each plugin has an in-queue, triggered
    by the scheduler using the `add_job` function, and an out-queue that is processed by the result collector. The
    actual analysis process is out of scope. Database interaction happens before (pre_analysis) and after
    (post_analysis) the running of a task, to store intermediate results for live updates, and final results.

    :param pre_analysis: A database callback to execute before running an analysis task.
    :param post_analysis: A database callback to execute after running an analysis task.
    :param db_interface: An object reference to an instance of BackEndDbInterface.
    :param unpacking_locks: An instance of UnpackingLockManager.
    """

    def __init__(
        self,
        post_analysis: Optional[Callable[[str, str, dict], None]] = None,
        db_interface=None,
        unpacking_locks: UnpackingLockManager | None = None,
    ):
        self.analysis_plugins = {}
        self._load_plugins()
        self.stop_condition = Value('i', 0)
        self.process_queue = Queue()
        self.unpacking_locks = unpacking_locks
        self.scheduling_lock = Lock()

        self.status = AnalysisStatus()
        self.task_scheduler = AnalysisTaskScheduler(self.analysis_plugins)
        self.schedule_processes = []
        self.result_collector_processes = []

        self.fs_organizer = FSOrganizer()
        self.db_backend_service = db_interface if db_interface else BackendDbInterface()
        self.post_analysis = post_analysis if post_analysis else self.db_backend_service.add_analysis

    def start(self):
        self._start_runner_processes()
        self._start_result_collector()
        self._start_plugins()
        logging.info('Analysis scheduler online')
        logging.info(f'Analysis plugins available: {self._format_available_plugins()}')

    def shutdown(self):
        """
        Shutdown the runner process, the result collector and all plugin processes. A multiprocessing.Value is set to
        notify all attached processes of the impending shutdown. Afterwards queues are closed once it's safe.
<<<<<<< HEAD
        '''
        logging.debug('Shutting down analysis scheduler')
=======
        """
        logging.debug('Shutting down...')
>>>>>>> c3ce63b8
        self.stop_condition.value = 1
        futures = []
        # first shut down scheduling, then analysis plugins and lastly the result collector
        stop_processes(self.schedule_processes, config.backend.block_delay + 1)
        with ThreadPoolExecutor() as pool:
            for plugin in self.analysis_plugins.values():
                futures.append(pool.submit(plugin.shutdown))
            for future in futures:
                future.result()  # call result to make sure all threads are finished and there are no exceptions
        stop_processes(self.result_collector_processes, config.backend.block_delay + 1)
        self.process_queue.close()
        self.status.shutdown()
        logging.info('Analysis scheduler offline')

    def update_analysis_of_object_and_children(self, fo: FileObject):
        """
        This function is used to analyze an object and all its recursively included objects without repeating the
        extraction process. Scheduled analyses are propagated to the included objects.

        :param fo: The root file that is to be analyzed
        """
        included_files = self.db_backend_service.get_list_of_all_included_files(fo)
        self.db_backend_service.update_object(fo)  # metadata of FW could have changed -> update in DB
        self.unpacking_locks.release_unpacking_lock(fo.uid)
        self.status.add_update_to_current_analyses(fo, included_files)
        for child_fo in self.db_backend_service.get_objects_by_uid_list(included_files):
            child_fo.root_uid = fo.uid  # set correct root_uid so that "current analysis stats" work correctly
            child_fo.force_update = getattr(fo, 'force_update', False)  # propagate forced update to children
            self.task_scheduler.schedule_analysis_tasks(child_fo, fo.scheduled_analysis)
            self._check_further_process_or_complete(child_fo)
        self._check_further_process_or_complete(fo)

    def start_analysis_of_object(self, fo: FileObject):
        """
        This function is used to start analysis of a firmware object. The function registers the firmware with the
        status module such that the progress of the firmware and its included files is tracked.

        :param fo: The firmware that is to be analyzed
        """
        if self.status.file_should_be_analyzed(fo):
            self.status.add_to_current_analyses(fo)
            self.task_scheduler.schedule_analysis_tasks(fo, fo.scheduled_analysis, mandatory=True)
            self._check_further_process_or_complete(fo)
        else:
            logging.info(f'Skipping analysis of {fo.uid} (duplicate file)')

    def update_analysis_of_single_object(self, fo: FileObject):
        """
        This function is used to add analysis tasks for a single file. This function has no side effects so the object
        is simply iterated until all scheduled analyses are processed or skipped.

        :param fo: The file that is to be analyzed
        """
        self.task_scheduler.schedule_analysis_tasks(fo, fo.scheduled_analysis)
        self._check_further_process_or_complete(fo)

    def _get_list_of_available_plugins(self) -> list[str]:
        return sorted(self.analysis_plugins, key=str.lower)

    def _format_available_plugins(self) -> str:
        plugins = []
        for plugin_name in sorted(self.analysis_plugins, key=str.lower):
            plugins.append(f'{plugin_name} {self.analysis_plugins[plugin_name].VERSION}')
        return ', '.join(plugins)

    # ---- plugin initialization ----

    def _load_plugins(self):
        for plugin in discover_analysis_plugins():
            try:
                self.analysis_plugins[plugin.AnalysisPlugin.NAME] = plugin.AnalysisPlugin()
            except Exception:
                logging.error(f'Could not import analysis plugin {plugin.AnalysisPlugin.NAME}', exc_info=True)

    def get_plugin_dict(self) -> dict:
        """
        Get information regarding all loaded plugins in form of a dictionary with the following form:

        .. code-block:: python

            {
                NAME: (
                    str: DESCRIPTION,
                    bool: mandatory,
                    dict: plugin_sets,
                    str: VERSION,
                    list: DEPENDENCIES,
                    list: MIME_BLACKLIST,
                    list: MIME_WHITELIST,
                    str: config.threads
                )
            }

        Mandatory plugins are not shown in the analysis selection but always executed. Default plugins are pre-selected
        in the analysis selection.

        :return: dict with information regarding all loaded plugins
        """
        plugin_list = self._get_list_of_available_plugins()
        plugin_list = self._remove_unwanted_plugins(plugin_list)
        plugin_sets = config.backend.analysis_preset
        result = {}
        for plugin in plugin_list:
            current_plugin_plugin_sets = {}
            mandatory_flag = plugin in MANDATORY_PLUGINS
            for plugin_set in plugin_sets:
                current_plugin_plugin_sets[plugin_set] = plugin in plugin_sets[plugin_set].plugins
            blacklist, whitelist = self._get_blacklist_and_whitelist_from_plugin(plugin)
            try:
                thread_count = config.backend.plugin[plugin].processes
            except (AttributeError, KeyError):
                thread_count = config.backend.plugin_defaults.processes
            # TODO this should not be a tuple but rather a dictionary/class
            result[plugin] = (
                self.analysis_plugins[plugin].DESCRIPTION,
                mandatory_flag,
                dict(current_plugin_plugin_sets),
                self.analysis_plugins[plugin].VERSION,
                self.analysis_plugins[plugin].DEPENDENCIES,
                blacklist,
                whitelist,
                thread_count,
            )
        result['unpacker'] = ('Additional information provided by the unpacker', True, False)
        return result

    def _start_plugins(self):
        for plugin in self.analysis_plugins.values():
            plugin.start()

    # ---- task runner functions ----

    def _start_runner_processes(self):
        self.schedule_processes = [
            ExceptionSafeProcess(target=self._task_runner, args=(i,))
            for i in range(config.backend.scheduling_worker_count)
        ]
        for process in self.schedule_processes:
            process.start()

    def _task_runner(self, index: int = 0):
        logging.debug(f'Started analysis scheduling worker {index} (pid={os.getpid()})')
        while self.stop_condition.value == 0:
            try:
                task = self.process_queue.get(timeout=config.backend.block_delay)
            except Empty:
                pass
            else:
                self._process_next_analysis_task(task)
        logging.debug(f'Stopped analysis scheduling worker {index}')

    def _process_next_analysis_task(self, fw_object: FileObject):
        self.unpacking_locks.release_unpacking_lock(fw_object.uid)
        analysis_to_do = fw_object.scheduled_analysis.pop()
        if analysis_to_do not in self.analysis_plugins:
            logging.error(f"Plugin '{analysis_to_do}' not available")
            self._check_further_process_or_complete(fw_object)
        else:
            self._start_or_skip_analysis(analysis_to_do, fw_object)

    def _start_or_skip_analysis(self, analysis_to_do: str, file_object: FileObject):
        if not self._is_forced_update(file_object) and self._analysis_is_already_in_db_and_up_to_date(
            analysis_to_do, file_object.uid
        ):
            logging.debug(f'Skipping analysis "{analysis_to_do}" for {file_object.uid} (analysis already in DB)')
            if analysis_to_do in self.task_scheduler.get_cumulative_remaining_dependencies(
                file_object.scheduled_analysis
            ):
                self._add_completed_analysis_results_to_file_object(analysis_to_do, file_object)
            self.status.update_post_analysis(file_object, analysis_to_do)
            self._check_further_process_or_complete(file_object)
        elif analysis_to_do not in MANDATORY_PLUGINS and self._next_analysis_is_blacklisted(
            analysis_to_do, file_object
        ):
            logging.debug(f'Skipping analysis "{analysis_to_do}" for {file_object.uid} (blacklisted file type)')
            analysis_result = self._get_skipped_analysis_result(analysis_to_do)
            file_object.processed_analysis[analysis_to_do] = analysis_result
            self.status.update_post_analysis(file_object, analysis_to_do)
            self.post_analysis(file_object.uid, analysis_to_do, analysis_result)
            self._check_further_process_or_complete(file_object)
        else:
            if file_object.binary is None:
                self._set_binary(file_object)
            self.analysis_plugins[analysis_to_do].add_job(file_object)

    def _set_binary(self, file_object: FileObject):
        # the file_object.binary may be missing in case of an update
        if file_object.file_path is None:
            file_object.file_path = self.fs_organizer.generate_path(file_object)
        file_object.create_binary_from_path()

    # ---- 1. Is forced update ----

    @staticmethod
    def _is_forced_update(file_object: FileObject) -> bool:
        try:
            return bool(getattr(file_object, 'force_update', False))
        except AttributeError:
            return False

    # ---- 2. Analysis present and plugin version unchanged ----

    def _analysis_is_already_in_db_and_up_to_date(self, analysis_to_do: str, uid: str) -> bool:
        db_entry = self.db_backend_service.get_analysis(uid, analysis_to_do)
        if db_entry is None or 'failed' in db_entry:
            return False
        if db_entry['plugin_version'] is None:
            logging.error(f'Plugin Version missing: UID: {uid}, Plugin: {analysis_to_do}')
            return False
        return self._analysis_is_up_to_date(db_entry, self.analysis_plugins[analysis_to_do], uid)

    def _analysis_is_up_to_date(self, db_entry: dict, analysis_plugin: AnalysisBasePlugin, uid: str) -> bool:
        current_system_version = getattr(analysis_plugin, 'SYSTEM_VERSION', None)
        try:
            if self._current_version_is_newer(analysis_plugin.VERSION, current_system_version, db_entry):
                return False
        except TypeError:
            logging.error(f'Plugin or system version of "{analysis_plugin.NAME}" plugin is or was invalid!')
            return False
        except InvalidVersion as error:
            logging.exception(f'Error while parsing plugin version: {error}')
            return False

        return self._dependencies_are_up_to_date(db_entry, analysis_plugin, uid)

    @staticmethod
    def _current_version_is_newer(
        current_plugin_version: str, current_system_version: str | None, db_entry: dict[str, str | None]
    ) -> bool:
        plugin_version_is_newer = parse_version(current_plugin_version) > parse_version(db_entry['plugin_version'])
        system_version_is_newer = parse_version(_fix_system_version(current_system_version)) > parse_version(
            _fix_system_version(db_entry.get('system_version'))
        )
        return plugin_version_is_newer or system_version_is_newer

    def _dependencies_are_up_to_date(self, db_entry: dict, analysis_plugin: AnalysisBasePlugin, uid: str) -> bool:
        for dependency in analysis_plugin.DEPENDENCIES:
            dependency_entry = self.db_backend_service.get_analysis(uid, dependency)
            if db_entry['analysis_date'] < dependency_entry['analysis_date']:
                return False
        return True

    def _add_completed_analysis_results_to_file_object(self, analysis_to_do: str, fw_object: FileObject):
        db_entry = self.db_backend_service.get_analysis(fw_object.uid, analysis_to_do)
        fw_object.processed_analysis[analysis_to_do] = db_entry

    # ---- 3. blacklist and whitelist ----

    def _get_skipped_analysis_result(self, analysis_to_do: str) -> dict:
        return {
            'summary': [],
            'analysis_date': time(),
            'plugin_version': self.analysis_plugins[analysis_to_do].VERSION,
            'result': {
                'skipped': 'blacklisted file type',
            },
        }

    def _next_analysis_is_blacklisted(self, next_analysis: str, fw_object: FileObject):
        blacklist, whitelist = self._get_blacklist_and_whitelist(next_analysis)
        if not (blacklist or whitelist):
            return False
        if blacklist and whitelist:
            message = color_string(f'Configuration of plugin "{next_analysis}" erroneous', TerminalColors.FAIL)
            logging.error(f'{message}: found blacklist and whitelist. Ignoring blacklist.')

        file_type = self._get_file_type_from_object_or_db(fw_object)

        if whitelist:
            return not substring_is_in_list(file_type, whitelist)
        return substring_is_in_list(file_type, blacklist)

    def _get_file_type_from_object_or_db(self, fw_object: FileObject) -> str | None:
        if 'file_type' not in fw_object.processed_analysis:
            self._add_completed_analysis_results_to_file_object('file_type', fw_object)
        return fw_object.processed_analysis['file_type']['result']['mime'].lower()

    def _get_blacklist_and_whitelist(self, next_analysis: str) -> tuple[list, list]:
        blacklist, whitelist = self._get_blacklist_and_whitelist_from_config(next_analysis)
        if not (blacklist or whitelist):
            blacklist, whitelist = self._get_blacklist_and_whitelist_from_plugin(next_analysis)
        return blacklist, whitelist

    @staticmethod
    def _get_blacklist_and_whitelist_from_config(analysis_plugin: str) -> tuple[list, list]:
        blacklist = getattr(config.backend.plugin.get(analysis_plugin, None), 'mime_blacklist', [])
        whitelist = getattr(config.backend.plugin.get(analysis_plugin, None), 'mime_whitelist', [])
        return blacklist, whitelist

    def _get_blacklist_and_whitelist_from_plugin(self, analysis_plugin: str) -> tuple[list, list]:
        blacklist = getattr(self.analysis_plugins[analysis_plugin], 'MIME_BLACKLIST', [])
        whitelist = getattr(self.analysis_plugins[analysis_plugin], 'MIME_WHITELIST', [])
        return blacklist, whitelist

    # ---- result collector functions ----

    def _start_result_collector(self):
        self.result_collector_processes = [
            ExceptionSafeProcess(target=self._result_collector, args=(i,))
            for i in range(config.backend.collector_worker_count)
        ]
        for process in self.result_collector_processes:
            process.start()

    def _result_collector(self, index: int = 0):
        logging.debug(f'Started analysis result collector worker {index} (pid={os.getpid()})')
        while self.stop_condition.value == 0:
            nop = True
            for plugin_name, plugin in self.analysis_plugins.items():
                try:
                    result = plugin.out_queue.get_nowait()
                except (Empty, ValueError):
                    pass
                else:
                    nop = False
                    self._handle_collected_result(result, plugin_name)
            if nop:
                sleep(config.backend.block_delay)
        logging.debug(f'Stopped analysis result collector worker {index}')

    def _handle_collected_result(self, fo: FileObject, plugin_name: str):
        if plugin_name in fo.processed_analysis:
            if fo.analysis_exception:
                self.task_scheduler.reschedule_failed_analysis_task(fo)
            self.status.update_post_analysis(fo, plugin_name)
            self.post_analysis(fo.uid, plugin_name, fo.processed_analysis[plugin_name])
        self._check_further_process_or_complete(fo)

    def _check_further_process_or_complete(self, fw_object):
        if not fw_object.scheduled_analysis:
            logging.info(f'Analysis Completed: {fw_object.uid}')
            self.status.remove_from_current_analyses(fw_object)
        else:
            self.process_queue.put(fw_object)

    # ---- miscellaneous functions ----

    def get_combined_analysis_workload(self):
        return self.process_queue.qsize() + sum(plugin.in_queue.qsize() for plugin in self.analysis_plugins.values())

    def get_scheduled_workload(self) -> dict:
        """
        Get the current workload of this scheduler. The workload is represented through
        - the general in-queue,
        - the currently running analyses in each plugin and the plugin in-queues,
        - the progress for each currently analyzed firmware and
        - recently finished analyses.

         The result has the form:

         .. code-block:: python

            {
                'analysis_main_scheduler': int(),
                'plugins': dict(),
                'current_analyses': dict(),
                'recently_finished_analyses': dict(),
            }

        :return: Dictionary containing current workload statistics
        """
        self.status.clear_recently_finished()
        workload = {
            'analysis_main_scheduler': self.process_queue.qsize(),
            'plugins': {},
            'current_analyses': self.status.get_current_analyses_stats(),
            'recently_finished_analyses': dict(self.status.recently_finished),
        }
        for plugin_name, plugin in self.analysis_plugins.items():
            workload['plugins'][plugin_name] = {
                'queue': plugin.in_queue.qsize(),
                'out_queue': plugin.out_queue.qsize(),
                'active': (sum(plugin.active[i].value for i in range(plugin.thread_count))),
                'stats': get_plugin_stats(plugin),
            }
        return workload

    @staticmethod
    def _remove_unwanted_plugins(list_of_plugins):
        defaults = ['dummy_plugin_for_testing_only']
        for plugin in defaults:
            list_of_plugins.remove(plugin)
        return list_of_plugins

    def check_exceptions(self) -> bool:
        """
        Iterate all attached processes and see if an exception occurred in any. Depending on configuration, plugin
        exceptions are not registered as they are restarted after an exception occurs.

        :return: Boolean value stating if any attached process ran into an exception
        """
        for _, plugin in self.analysis_plugins.items():
            if plugin.check_exceptions():
                return True
        return check_worker_exceptions(self.schedule_processes + self.result_collector_processes, 'Scheduler')


def _fix_system_version(system_version: str | None) -> str:
    # the system version is optional -> return '0' if it is '' or None
    # YARA plugins used an invalid system version x.y_z (may still be in DB) -> replace all underscores with dashes
    return system_version.replace('_', '-') if system_version else '0'<|MERGE_RESOLUTION|>--- conflicted
+++ resolved
@@ -125,13 +125,8 @@
         """
         Shutdown the runner process, the result collector and all plugin processes. A multiprocessing.Value is set to
         notify all attached processes of the impending shutdown. Afterwards queues are closed once it's safe.
-<<<<<<< HEAD
-        '''
+        """
         logging.debug('Shutting down analysis scheduler')
-=======
-        """
-        logging.debug('Shutting down...')
->>>>>>> c3ce63b8
         self.stop_condition.value = 1
         futures = []
         # first shut down scheduling, then analysis plugins and lastly the result collector
