--- conflicted
+++ resolved
@@ -42,13 +42,8 @@
         logging.info('Comparison scheduler online')
 
     def shutdown(self):
-<<<<<<< HEAD
-        logging.debug('Shutting down...')
+        logging.debug('Shutting down comparison scheduler')
         if self.worker and self.stop_condition.value == 0:
-=======
-        logging.debug('Shutting down comparison scheduler')
-        if self.stop_condition.value == 0:
->>>>>>> 02538a1a
             self.stop_condition.value = 1
             self.worker.join()
         self.in_queue.close()
