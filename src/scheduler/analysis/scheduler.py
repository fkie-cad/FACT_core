--- conflicted
+++ resolved
@@ -436,17 +436,13 @@
         )
         return plugin_version_is_newer or system_version_is_newer
 
-<<<<<<< HEAD
     def _dependencies_are_up_to_date(
         self, db_entry: dict, analysis_plugin: AnalysisBasePlugin | AnalysisPluginV0, uid: str
     ) -> bool:
-=======
-    def _dependencies_are_up_to_date(self, db_entry: dict, analysis_plugin: AnalysisBasePlugin, uid: str) -> bool:
         """
         If there is dependency result that is newer than this analysis, it may be different from the dependency result
         that was the basis of this analysis, and therefore this analysis should run again.
         """
->>>>>>> 02538a1a
         for dependency in analysis_plugin.DEPENDENCIES:
             dependency_entry = self.db_backend_service.get_analysis(uid, dependency)
             if dependency_entry is None or db_entry['analysis_date'] < dependency_entry['analysis_date']:
