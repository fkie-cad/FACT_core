from __future__ import annotations

import logging
from contextlib import contextmanager
from multiprocessing import Manager
from time import time

from objects.file import FileObject
from objects.firmware import Firmware

RECENTLY_FINISHED_DISPLAY_TIME_IN_SEC = 300


class AnalysisStatus:
    def __init__(self):
        self.manager = Manager()
        logging.debug(f'Started AnalysisStatus manager {getattr(self.manager, "._process", "")}')

        self.currently_running = self.manager.dict()
        self.recently_finished = self.manager.dict()
        self.currently_running_lock = self.manager.Lock()  # pylint: disable=no-member

    def shutdown(self):
        self.manager.shutdown()

    def add_update_to_current_analyses(self, fw_object: Firmware | FileObject, included_files: list[str] | set[str]):
        self.add_to_current_analyses(fw_object)
<<<<<<< HEAD
        self.currently_running_lock.acquire()
        update_dict = self.currently_running[fw_object.uid]
        update_dict['files_to_unpack'] = []
        file_count = len(included_files) + 1
        update_dict['unpacked_files_count'] = file_count
        update_dict['total_files_count'] = file_count
        update_dict['total_files_with_duplicates'] = file_count
        update_dict['files_to_analyze'] = [fw_object.uid, *included_files]
        self.currently_running[fw_object.uid] = update_dict
        self.currently_running_lock.release()
=======
        with self._get_lock():
            update_dict = self.currently_running[fw_object.uid]
            update_dict['files_to_unpack'] = []
            update_dict['unpacked_files_count'] = len(included_files) + 1
            update_dict['total_files_count'] = len(included_files) + 1
            update_dict['files_to_analyze'] = [fw_object.uid, *included_files]
            self.currently_running[fw_object.uid] = update_dict
>>>>>>> 294e527a

    def add_to_current_analyses(self, fw_object: Firmware | FileObject):
        with self._get_lock():
            if isinstance(fw_object, Firmware):
                self.currently_running[fw_object.uid] = self._init_current_analysis(fw_object)
            else:
                self._update_current_analysis(fw_object)

    def _update_current_analysis(self, fw_object: FileObject):
        '''
        new file comes from unpacking:
        - file moved from files_to_unpack to files_to_analyze (could be duplicate!)
        - included files added to files_to_unpack (could also include duplicates!)
        '''
        for parent in self._find_currently_analyzed_parents(fw_object):
            updated_dict = self.currently_running[parent]
            new_files = set(fw_object.files_included) - set(updated_dict['files_to_unpack']).union(
                set(updated_dict['files_to_analyze'])
            )
            updated_dict['total_files_count'] += len(new_files)
            updated_dict['total_files_with_duplicates'] += 1
            updated_dict['files_to_unpack'] = list(set(updated_dict['files_to_unpack']).union(new_files))
            if fw_object.uid in updated_dict['files_to_unpack']:
                updated_dict['files_to_unpack'].remove(fw_object.uid)
                updated_dict['files_to_analyze'].append(fw_object.uid)
                updated_dict['unpacked_files_count'] += 1
            self.currently_running[parent] = updated_dict

    def update_post_analysis(self, fw_object: FileObject, plugin: str):
        for parent in self._find_currently_analyzed_parents(fw_object):
            self.currently_running_lock.acquire()
            updated_dict = self.currently_running[parent]
            updated_dict['analysis_plugins'].setdefault(plugin, 0)
            updated_dict['analysis_plugins'][plugin] += 1
            self.currently_running[parent] = updated_dict
            self.currently_running_lock.release()

    @staticmethod
    def _init_current_analysis(fw_object: Firmware):
        return {
            'files_to_unpack': list(fw_object.files_included),
            'files_to_analyze': [fw_object.uid],
            'start_time': time(),
            'unpacked_files_count': 1,
            'analyzed_files_count': 0,
            'total_files_count': 1 + len(fw_object.files_included),
            'total_files_with_duplicates': 1,
            'hid': fw_object.get_hid(),
            'analysis_plugins': {p: 0 for p in fw_object.scheduled_analysis or []},
        }

    def remove_from_current_analyses(self, fw_object: Firmware | FileObject):
        with self._get_lock():
            for parent in self._find_currently_analyzed_parents(fw_object):
                updated_dict = self.currently_running[parent]
                if fw_object.uid not in updated_dict['files_to_analyze']:
                    # probably a file that occurred multiple times in one firmware
                    logging.debug(f'Failed to remove {fw_object.uid} from current analysis of {parent}')
                    continue
                updated_dict['files_to_analyze'] = list(set(updated_dict['files_to_analyze']) - {fw_object.uid})
                updated_dict['analyzed_files_count'] += 1
                if len(updated_dict['files_to_unpack']) == len(updated_dict['files_to_analyze']) == 0:
                    self.recently_finished[parent] = self._init_recently_finished(updated_dict)
                    self.currently_running.pop(parent)
                    logging.info(f'Analysis of firmware {parent} completed')
                else:
                    self.currently_running[parent] = updated_dict

    def file_should_be_analyzed(self, fw_object: Firmware | FileObject) -> bool:
        if isinstance(fw_object, Firmware):
            return True
        # the file should already have been added as an included file of its parent -> if it's missing it is a duplicate
        with self._get_lock():
            if fw_object.root_uid not in self.currently_running:
                return False  # analysis (of all non-duplicates) is already completed
            return fw_object.uid in self.currently_running[fw_object.root_uid]['files_to_unpack'][:]

    @contextmanager
    def _get_lock(self):
        try:
            self.currently_running_lock.acquire()
            yield
        finally:
            self.currently_running_lock.release()

    @staticmethod
    def _init_recently_finished(analysis_data: dict) -> dict:
        return {
            'duration': time() - analysis_data['start_time'],
            'total_files_count': analysis_data['total_files_count'],
            'time_finished': time(),
            'hid': analysis_data['hid'],
        }

    def _find_currently_analyzed_parents(self, fw_object: Firmware | FileObject) -> set[str]:
        # FileObject.root_uid should be set to the correct root_uid during unpacking
        parent_fw_uid = fw_object.uid if isinstance(fw_object, Firmware) else fw_object.root_uid
        return set(self.currently_running.keys()).intersection({parent_fw_uid})

    def get_current_analyses_stats(self):
        return {
            uid: {
                'unpacked_count': stats_dict['unpacked_files_count'],
                'analyzed_count': stats_dict['analyzed_files_count'],
                'start_time': stats_dict['start_time'],
                'total_count': stats_dict['total_files_count'],
                'total_count_with_duplicates': stats_dict['total_files_with_duplicates'],
                'hid': stats_dict['hid'],
                'plugins': stats_dict['analysis_plugins'],
            }
            for uid, stats_dict in self.currently_running.items()
        }

    def clear_recently_finished(self):
        with self._get_lock():
            for uid, stats in list(self.recently_finished.items()):
                if time() - stats['time_finished'] > RECENTLY_FINISHED_DISPLAY_TIME_IN_SEC:
                    self.recently_finished.pop(uid)<|MERGE_RESOLUTION|>--- conflicted
+++ resolved
@@ -25,26 +25,15 @@
 
     def add_update_to_current_analyses(self, fw_object: Firmware | FileObject, included_files: list[str] | set[str]):
         self.add_to_current_analyses(fw_object)
-<<<<<<< HEAD
-        self.currently_running_lock.acquire()
-        update_dict = self.currently_running[fw_object.uid]
-        update_dict['files_to_unpack'] = []
-        file_count = len(included_files) + 1
-        update_dict['unpacked_files_count'] = file_count
-        update_dict['total_files_count'] = file_count
-        update_dict['total_files_with_duplicates'] = file_count
-        update_dict['files_to_analyze'] = [fw_object.uid, *included_files]
-        self.currently_running[fw_object.uid] = update_dict
-        self.currently_running_lock.release()
-=======
         with self._get_lock():
             update_dict = self.currently_running[fw_object.uid]
             update_dict['files_to_unpack'] = []
-            update_dict['unpacked_files_count'] = len(included_files) + 1
-            update_dict['total_files_count'] = len(included_files) + 1
+            file_count = len(included_files) + 1
+            update_dict['unpacked_files_count'] = file_count
+            update_dict['total_files_count'] = file_count
+            update_dict['total_files_with_duplicates'] = file_count
             update_dict['files_to_analyze'] = [fw_object.uid, *included_files]
             self.currently_running[fw_object.uid] = update_dict
->>>>>>> 294e527a
 
     def add_to_current_analyses(self, fw_object: Firmware | FileObject):
         with self._get_lock():
