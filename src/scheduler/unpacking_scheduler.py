from __future__ import annotations

import logging
import os
from concurrent.futures import ThreadPoolExecutor
from contextlib import contextmanager
from multiprocessing import Manager, Queue, Value
from queue import Empty
from tempfile import TemporaryDirectory
from threading import Thread
from time import sleep

from docker.errors import DockerException

import config
from helperFunctions.logging import TerminalColors, color_string
from helperFunctions.process import (
    ExceptionSafeProcess,
    check_worker_exceptions,
    new_worker_was_started,
    stop_processes,
)
from objects.file import FileObject
from objects.firmware import Firmware
from storage.db_interface_backend import BackendDbInterface
from unpacker.extraction_container import ExtractionContainer
from unpacker.unpack import Unpacker
from unpacker.unpack_base import ExtractionError


class NoFreeWorker(RuntimeError):
    pass


THROTTLE_INTERVAL = 2


class UnpackingScheduler:  # pylint: disable=too-many-instance-attributes
    '''
    This scheduler performs unpacking on firmware objects
    '''

    def __init__(
        self,
        post_unpack=None,
        analysis_workload=None,
        fs_organizer=None,
        unpacking_locks=None,
        db_interface=BackendDbInterface,
    ):
        self.stop_condition = Value('i', 0)
        self.throttle_condition = Value('i', 0)
        self.get_analysis_workload = analysis_workload
        self.in_queue = Queue()
        self.work_load_counter = 25
        self.manager = Manager()
        self.workers = self.manager.list()  # type: list[ExtractionContainer]
        self.currently_extracted = self.manager.dict()  # type: dict[str, dict[str, set]]
        self.worker_tmp_dirs = []  # type: list[TemporaryDirectory]
        self.sync_lock = self.manager.Lock()
        self.pending_tasks: dict[int, Thread] = {}
        self.post_unpack = post_unpack
        self.unpacking_locks = unpacking_locks
        self.unpacker = Unpacker(fs_organizer=fs_organizer, unpacking_locks=unpacking_locks)
        self.work_load_process = None
        self.extraction_process = None
        self.db_interface = db_interface

    @contextmanager
    def _sync(self):
        try:
            self.sync_lock.acquire()
            yield
        finally:
            self.sync_lock.release()

    def start(self):
        self.create_containers()
        self.work_load_process = self.start_work_load_monitor()
        self.extraction_process = self._start_extraction_loop()
        logging.info('Unpacking scheduler online')

    def _start_extraction_loop(self):
        logging.debug('Starting extraction loop')
        extraction_loop_process = ExceptionSafeProcess(target=self.extraction_loop)
        extraction_loop_process.start()
        return extraction_loop_process

    def shutdown(self):
        '''
        shutdown the scheduler
        '''
        logging.debug('Shutting down unpacking scheduler ...')
        self.stop_condition.value = 1
        self.in_queue.close()
        stop_processes(
            [self.work_load_process, self.extraction_process],
            10,  # give containers enough time to shut down
        )
        self.stop_containers()
        self._clean_tmp_dirs()
        self.manager.shutdown()
        logging.info('Unpacker Module offline')

    def _clean_tmp_dirs(self):
        for tmp_dir in self.worker_tmp_dirs:
            try:
                tmp_dir.cleanup()
            except PermissionError:
                logging.exception(f'Worker directory "{tmp_dir.name}" could not be cleaned')

    # ---- internal functions ----

    def add_task(self, fw: Firmware):
        '''
        schedule a firmware_object for unpacking
        '''
        fw.root_uid = fw.uid  # make sure the root_uid is set correctly for unpacking and analysis scheduling
        self.in_queue.put(fw)

    def get_scheduled_workload(self):
        return {'unpacking_queue': self.in_queue.qsize(), 'is_throttled': self.throttle_condition.value == 1}

    def create_containers(self):
        for id_ in range(config.backend.unpacking.processes):
            tmp_dir = TemporaryDirectory(  # pylint: disable=consider-using-with
                dir=config.backend.docker_mount_base_dir
            )
            container = ExtractionContainer(id_=id_, tmp_dir=tmp_dir, value=self.manager.Value('i', 0))
            container.start()
            self.workers.append(container)
            self.worker_tmp_dirs.append(tmp_dir)

    def stop_containers(self):
        with ThreadPoolExecutor(max_workers=len(self.workers)) as pool:
            pool.map(lambda container: container.stop(), self.workers)

    def extraction_loop(self):
        while self.stop_condition.value == 0:
            self.check_pending()
            try:
                container = self.get_free_worker()
                task = self.in_queue.get(timeout=1)
                task_thread = Thread(
                    target=self._work_thread_wrapper,
                    kwargs=dict(task=task, container=container),
                )
                task_thread.start()
                logging.debug(f'Started Worker on {task.uid} ({container.tmp_dir})')
                self.pending_tasks[container.id_] = task_thread
            except NoFreeWorker:
                logging.debug('No free worker. Sleeping ..')
                sleep(0.2)
            except Empty:
                pass

    def check_pending(self):
        for container_id, thread in list(self.pending_tasks.items()):
            if not thread.is_alive():
                thread.join()
                container = self.workers[container_id]
                if container.exception_occurred():
                    container.restart()
                    self.workers[container_id] = container  # force update of manager
                self.pending_tasks.pop(container_id)

    def get_free_worker(self) -> ExtractionContainer:
        for container in self.workers:
            if container.id_ not in self.pending_tasks:
                return container
        raise NoFreeWorker()

    def _work_thread_wrapper(self, task: FileObject, container: ExtractionContainer):
        """
        Exceptions in Threads will simply disappear when the thread is joined. We wrap everything in a
        try-except block and log exceptions so that no exception occurs unnoticed.
        """
        try:
            self.work_thread(task, container)
        except Exception:
            logging.exception(f'Exception occurred during unpacking of {task.uid}')

    def work_thread(self, task: FileObject, container: ExtractionContainer):
        if isinstance(task, Firmware):
            self._init_currently_unpacked(task)

        with TemporaryDirectory(dir=container.tmp_dir.name) as tmp_dir:
<<<<<<< HEAD
            container_url = f'http://localhost:{container.port}/start/{Path(tmp_dir).name}'

=======
            extracted_objects = None
>>>>>>> 7b0c4ebd
            try:
                extracted_objects = self.unpacker.unpack(task, tmp_dir, container)
            except ExtractionError:
                docker_logs = self._fetch_logs(container)
                logging.warning(f'Exception happened during extraction of {task.uid}.{docker_logs}')
                container.set_exception()
                extracted_objects = []

            sleep(config.backend.unpacking.delay)  # unpacking may be too fast for the FS to keep up

            # each worker needs its own interface because connections are not thread-safe
            db_interface = self.db_interface()
            db_interface.add_object(task)  # save FO before submitting to analysis scheduler
            self.post_unpack(task)
            self._update_currently_unpacked(task, extracted_objects, db_interface)
            self._schedule_extracted_files(extracted_objects)

    def _update_currently_unpacked(
        self, task: FileObject, extracted_objects: list[FileObject], db_interface: BackendDbInterface
    ):
        with self._sync():
            currently_unpacked = self.currently_extracted[task.root_uid]
            currently_unpacked['done'].add(task.uid)
            for fo in extracted_objects[:]:
                if fo.uid not in currently_unpacked['done']:
                    currently_unpacked['remaining'].add(fo.uid)
                else:
                    # FO was already unpacked from this FW -> only update VFP and skip unpacking/analysis
                    extracted_objects.remove(fo)
                    db_interface.add_vfp(task.uid, fo.uid, fo.virtual_file_path[task.uid])
                    logging.debug(f'Skipping unpacking/analysis of {fo.uid} (part of {fo.root_uid}).')
            currently_unpacked['remaining'].remove(task.uid)
            self.currently_extracted[task.root_uid] = currently_unpacked  # overwrite object to trigger update
            if not currently_unpacked['remaining']:
                logging.info(f'Unpacking of firmware {task.root_uid} completed.')

    @staticmethod
    def _fetch_logs(container: ExtractionContainer) -> str:
        try:
            return f'\n===Container Logs Start===\n{container.get_logs()}\n===Container Logs End==='
        except DockerException:
            logging.error('Could not fetch unpacking container logs')
            return ''

    def _schedule_extracted_files(self, object_list: list[FileObject]):
        for item in object_list:
            self._add_object_to_unpack_queue(item)

    def _add_object_to_unpack_queue(self, item):
        while self.stop_condition.value == 0:
            if self.throttle_condition.value == 0:
                self.in_queue.put(item)
                break
            logging.debug('throttle down unpacking to reduce memory consumption...')
            sleep(5)

    def start_work_load_monitor(self):
        logging.debug('Start work load monitor...')
        work_load_process = ExceptionSafeProcess(target=self._work_load_monitor)
        work_load_process.start()
        return work_load_process

    def _work_load_monitor(self):
        logging.debug(f'Started unpacking work load monitor (pid={os.getpid()})')
        while self.stop_condition.value == 0:
            workload = self._get_combined_analysis_workload()
            unpack_queue_size = self.in_queue.qsize()

            if self.work_load_counter >= 25:
                self.work_load_counter = 0
                log_function = logging.info
            else:
                self.work_load_counter += 1
                log_function = logging.debug
            message = f'Queue Length (Analysis/Unpack): {workload} / {unpack_queue_size}'
            log_function(color_string(message, TerminalColors.WARNING))

            if workload < config.backend.unpacking.throttle_limit:
                self.throttle_condition.value = 0
            else:
                self.throttle_condition.value = 1
            sleep(THROTTLE_INTERVAL)

    def _get_combined_analysis_workload(self):
        if self.get_analysis_workload is not None:
            return self.get_analysis_workload()
        return 0

    def check_exceptions(self):
        list_with_load_process = [self.work_load_process]
        shutdown = check_worker_exceptions(list_with_load_process, 'unpack-load', self._work_load_monitor)
        if new_worker_was_started(new_process=list_with_load_process[0], old_process=self.work_load_process):
            self.work_load_process = list_with_load_process.pop()
        return shutdown

    def _init_currently_unpacked(self, fo: Firmware):
        with self._sync():
            if fo.uid in self.currently_extracted:
                logging.warning(f'starting unpacking of {fo.uid} but it is currently also still being unpacked')
            else:
                self.currently_extracted[fo.uid] = {'remaining': {fo.uid}, 'done': set()}<|MERGE_RESOLUTION|>--- conflicted
+++ resolved
@@ -185,12 +185,6 @@
             self._init_currently_unpacked(task)
 
         with TemporaryDirectory(dir=container.tmp_dir.name) as tmp_dir:
-<<<<<<< HEAD
-            container_url = f'http://localhost:{container.port}/start/{Path(tmp_dir).name}'
-
-=======
-            extracted_objects = None
->>>>>>> 7b0c4ebd
             try:
                 extracted_objects = self.unpacker.unpack(task, tmp_dir, container)
             except ExtractionError:
