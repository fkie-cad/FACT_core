--- conflicted
+++ resolved
@@ -14,10 +14,6 @@
 
 from config import cfg
 from helperFunctions.logging import TerminalColors, color_string
-<<<<<<< HEAD
-from helperFunctions.process import check_worker_exceptions, new_worker_was_started, start_single_worker, stop_processes
-from objects.firmware import Firmware
-=======
 from helperFunctions.process import (
     ExceptionSafeProcess,
     check_worker_exceptions,
@@ -25,8 +21,8 @@
     stop_processes,
 )
 from objects.file import FileObject
+from objects.firmware import Firmware
 from unpacker.extraction_container import ExtractionContainer
->>>>>>> ff14141c
 from unpacker.unpack import Unpacker
 from unpacker.unpack_base import ExtractionError
 
@@ -87,9 +83,6 @@
         self.manager.shutdown()
         logging.info('Unpacker Module offline')
 
-<<<<<<< HEAD
-    def add_task(self, fw: Firmware):
-=======
     def _clean_tmp_dirs(self):
         for tmp_dir in self.worker_tmp_dirs:
             try:
@@ -99,8 +92,7 @@
 
     # ---- internal functions ----
 
-    def add_task(self, fo):
->>>>>>> ff14141c
+    def add_task(self, fw: Firmware):
         '''
         schedule a firmware_object for unpacking
         '''
