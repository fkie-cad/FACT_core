--- conflicted
+++ resolved
@@ -1,12 +1,8 @@
 from __future__ import annotations
 
 import logging
-<<<<<<< HEAD
+import os
 from concurrent.futures import ThreadPoolExecutor
-=======
-import os
-from contextlib import suppress
->>>>>>> 3364b6b1
 from multiprocessing import Queue, Value
 from pathlib import Path
 from queue import Empty
@@ -52,13 +48,11 @@
         self.pending_tasks: dict[int, Thread] = {}
         self.post_unpack = post_unpack
         self.unpacking_locks = unpacking_locks
-<<<<<<< HEAD
         self.unpacker = Unpacker(fs_organizer=fs_organizer, unpacking_locks=unpacking_locks)
-=======
+        self.work_load_process = None
+        self.extraction_process = None
 
     def start(self):
-        self.start_unpack_workers()
->>>>>>> 3364b6b1
         self.work_load_process = self.start_work_load_monitor()
         self.extraction_process = self._start_extraction_loop()
         logging.info('Unpacking scheduler online')
@@ -70,14 +64,10 @@
         return extraction_loop_process
 
     def shutdown(self):
-<<<<<<< HEAD
         '''
         shutdown the scheduler
         '''
         logging.debug('Shutting down unpacking scheduler ...')
-=======
-        logging.debug('Shutting down...')
->>>>>>> 3364b6b1
         self.stop_condition.value = 1
         self.in_queue.close()
         stop_processes(
@@ -86,6 +76,8 @@
         )
         logging.info('Unpacker Module offline')
 
+    # ---- internal functions ----
+
     def add_task(self, fo):
         '''
         schedule a firmware_object for unpacking
@@ -94,8 +86,6 @@
 
     def get_scheduled_workload(self):
         return {'unpacking_queue': self.in_queue.qsize()}
-
-    # ---- internal functions ----
 
     def create_containers(self):
         for id_ in range(cfg.unpack.threads):
@@ -220,5 +210,4 @@
         shutdown = check_worker_exceptions(list_with_load_process, 'unpack-load', self._work_load_monitor)
         if new_worker_was_started(new_process=list_with_load_process[0], old_process=self.work_load_process):
             self.work_load_process = list_with_load_process.pop()
-
         return shutdown