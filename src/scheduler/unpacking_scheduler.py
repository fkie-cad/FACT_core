from __future__ import annotations

import logging
import os
from concurrent.futures import ThreadPoolExecutor
from contextlib import contextmanager, suppress
from multiprocessing import Manager, Queue, Value
from queue import Empty
from tempfile import TemporaryDirectory
from threading import Thread
from time import sleep

from docker.errors import DockerException

import config
from helperFunctions.logging import TerminalColors, color_string
from helperFunctions.process import (
    ExceptionSafeProcess,
    check_worker_exceptions,
    new_worker_was_started,
    stop_processes,
)
from objects.firmware import Firmware
from storage.db_interface_backend import BackendDbInterface
from unpacker.extraction_container import ExtractionContainer
from unpacker.unpack import Unpacker
from unpacker.unpack_base import ExtractionError
from typing import TYPE_CHECKING

if TYPE_CHECKING:
    from objects.file import FileObject


class NoFreeWorker(RuntimeError):  # noqa: N818
    pass


THROTTLE_INTERVAL = 2


class UnpackingScheduler:
    """
    This scheduler performs unpacking on firmware objects
    """

    def __init__(  # noqa: PLR0913
        self,
        post_unpack=None,
        analysis_workload=None,
        fs_organizer=None,
        unpacking_locks=None,
        db_interface=BackendDbInterface,
    ):
        self.stop_condition = Value('i', 0)
        self.throttle_condition = Value('i', 0)
        self.get_analysis_workload = analysis_workload
        self.in_queue = Queue()
        self.work_load_counter = 25
        self.worker_tmp_dirs = []  # type: list[TemporaryDirectory]
        self.pending_tasks: dict[int, Thread] = {}
        self.post_unpack = post_unpack
        self.unpacking_locks = unpacking_locks
        self.unpacker = Unpacker(fs_organizer=fs_organizer, unpacking_locks=unpacking_locks)

        self.manager = None
        self.workers = None
        self.work_load_process = None
        self.extraction_process = None
        self.currently_extracted = None
        self.sync_lock = None
        self.db_interface = db_interface

    @contextmanager
    def _sync(self):
        try:
            self.sync_lock.acquire()
            yield
        finally:
            self.sync_lock.release()

    def start(self):
        self.manager = Manager()
        self.workers = self.manager.list()  # type: list[ExtractionContainer]
        self.currently_extracted = self.manager.dict()  # type: dict[str, dict[str, set]]
        self.sync_lock = self.manager.Lock()
        self.create_containers()
        self.work_load_process = self.start_work_load_monitor()
        self.extraction_process = self._start_extraction_loop()
        logging.info('Unpacking scheduler online')

    def _start_extraction_loop(self):
        extraction_loop_process = ExceptionSafeProcess(target=self.extraction_loop)
        extraction_loop_process.start()
        return extraction_loop_process

    def shutdown(self):
        """
        shutdown the scheduler
<<<<<<< HEAD
        '''
        logging.debug('Shutting down unpacking scheduler')
=======
        """
        logging.debug('Shutting down unpacking scheduler ...')
>>>>>>> c3ce63b8
        self.stop_condition.value = 1
        self.in_queue.close()
        stop_processes(
            [self.work_load_process, self.extraction_process],
            THROTTLE_INTERVAL,
        )
        self.stop_containers()
        self._clean_tmp_dirs()
        self.manager.shutdown()
        logging.info('Unpacking scheduler offline')

    def _clean_tmp_dirs(self):
        for tmp_dir in self.worker_tmp_dirs:
            try:
                tmp_dir.cleanup()
            except PermissionError:
                logging.exception(f'Worker directory "{tmp_dir.name}" could not be cleaned')

    # ---- internal functions ----

    def add_task(self, fw: Firmware):
        """
        schedule a firmware_object for unpacking
        """
        fw.root_uid = fw.uid  # make sure the root_uid is set correctly for unpacking and analysis scheduling
        self.in_queue.put(fw)

    def get_scheduled_workload(self):
        return {'unpacking_queue': self.in_queue.qsize(), 'is_throttled': self.throttle_condition.value == 1}

    def create_containers(self):
        for id_ in range(config.backend.unpacking.processes):
            tmp_dir = TemporaryDirectory(dir=config.backend.docker_mount_base_dir)
            container = ExtractionContainer(id_=id_, tmp_dir=tmp_dir, value=self.manager.Value('i', 0))
            container.start()
            self.workers.append(container)
            self.worker_tmp_dirs.append(tmp_dir)

    def stop_containers(self):
        with ThreadPoolExecutor(max_workers=len(self.workers)) as pool:
            pool.map(lambda container: container.stop(), self.workers)

    def extraction_loop(self):
        logging.debug(f'Starting unpacking scheduler loop (pid={os.getpid()})')
        while self.stop_condition.value == 0:
            self.check_pending()
            try:
                container = self.get_free_worker()
                task = self.in_queue.get(timeout=1)
                task_thread = Thread(
                    target=self._work_thread_wrapper,
                    kwargs={'task': task, 'container': container},
                )
                task_thread.start()
                logging.debug(f'Started Worker on {task.uid} ({container.tmp_dir})')
                self.pending_tasks[container.id_] = task_thread
            except NoFreeWorker:
                logging.debug('No free worker. Sleeping...')
                sleep(0.2)
            except Empty:
                pass
        logging.debug('Stopped unpacking scheduler loop')

    def check_pending(self):
        for container_id, thread in list(self.pending_tasks.items()):
            if not thread.is_alive():
                thread.join()
                container = self.workers[container_id]
                if container.exception_occurred():
                    container.restart()
                    self.workers[container_id] = container  # force update of manager
                self.pending_tasks.pop(container_id)

    def get_free_worker(self) -> ExtractionContainer:
        for container in self.workers:
            if container.id_ not in self.pending_tasks:
                return container
        raise NoFreeWorker()

    def _work_thread_wrapper(self, task: FileObject, container: ExtractionContainer):
        """
        Exceptions in Threads will simply disappear when the thread is joined. We wrap everything in a
        try-except block and log exceptions so that no exception occurs unnoticed.
        """
        try:
            self.work_thread(task, container)
        except Exception:
            logging.exception(f'Exception occurred during unpacking of {task.uid}')

    def work_thread(self, task: FileObject, container: ExtractionContainer):
        if isinstance(task, Firmware):
            self._init_currently_unpacked(task)

        with TemporaryDirectory(dir=container.tmp_dir.name) as tmp_dir:
            try:
                extracted_objects = self.unpacker.unpack(task, tmp_dir, container)
            except ExtractionError as error:
                docker_logs = self._fetch_logs(container)
                logging.exception(f'Exception happened during extraction of {task.uid}.{docker_logs}: {error}')
                container.set_exception()
                extracted_objects = []

            sleep(config.backend.unpacking.delay)  # unpacking may be too fast for the FS to keep up

            logging.info(f'Unpacking completed: {task.uid} (extracted files: {len(extracted_objects)})')
            # each worker needs its own interface because connections are not thread-safe
            db_interface = self.db_interface()
            db_interface.add_object(task)  # save FO before submitting to analysis scheduler
            self.post_unpack(task)
            self._update_currently_unpacked(task, extracted_objects, db_interface)
            self._schedule_extracted_files(extracted_objects)

    def _update_currently_unpacked(
        self, task: FileObject, extracted_objects: list[FileObject], db_interface: BackendDbInterface
    ):
        with self._sync():
            currently_unpacked = self.currently_extracted.get(task.root_uid)
            if currently_unpacked is None:
                # this file is a duplicate and unpacking of the FW is already finished -> do nothing
                logging.debug(f'Skipping unpacking/analysis of {task.uid} (already done)')
                extracted_objects.clear()
                return

            if task.uid in currently_unpacked['delayed_vfp_update']:
                for parent_uid, path_list in currently_unpacked['delayed_vfp_update'][task.uid].items():
                    db_interface.add_vfp(parent_uid, task.uid, path_list)
                    db_interface.add_child_to_parent(parent_uid=parent_uid, child_uid=task.uid)
            currently_unpacked['done'].add(task.uid)

            self._update_extracted_objects(currently_unpacked, db_interface, extracted_objects, task)
            with suppress(KeyError):
                currently_unpacked['remaining'].remove(task.uid)
            if not currently_unpacked['remaining']:
                logging.info(f'Unpacking of firmware {task.root_uid} completed.')
                self.currently_extracted.pop(task.root_uid)
            else:
                self.currently_extracted[task.root_uid] = currently_unpacked  # overwrite object to trigger update

    @staticmethod
    def _update_extracted_objects(
        currently_unpacked: dict,
        db_interface: BackendDbInterface,
        extracted_objects: list[FileObject],
        current_fo: FileObject,
    ):
        for fo in extracted_objects[:]:
            path_list = fo.virtual_file_path[current_fo.uid]
            # 3 cases: unpacking not yet started, unpacking currently in progress, unpacking already done
            if fo.uid in currently_unpacked['remaining']:
                # FO is currently being unpacked -> DB entry is not yet created -> delay VFP update
                extracted_objects.remove(fo)
                currently_unpacked['delayed_vfp_update'].setdefault(fo.uid, {})[current_fo.uid] = path_list
            elif fo.uid not in currently_unpacked['done']:  # unpacking of FO not yet started (usually new file)
                currently_unpacked['remaining'].add(fo.uid)
            else:  # FO was already unpacked from this FW -> only update VFP and skip unpacking/analysis
                extracted_objects.remove(fo)
                db_interface.add_vfp(current_fo.uid, fo.uid, path_list)
                db_interface.add_child_to_parent(parent_uid=current_fo.uid, child_uid=fo.uid)
                logging.debug(f'Skipping unpacking/analysis of {fo.uid} (part of {fo.root_uid}).')

    @staticmethod
    def _fetch_logs(container: ExtractionContainer) -> str:
        try:
            return f'\n===Container Logs Start===\n{container.get_logs()}\n===Container Logs End==='
        except DockerException:
            logging.error('Could not fetch unpacking container logs')
            return ''

    def _schedule_extracted_files(self, object_list: list[FileObject]):
        for item in object_list:
            self._add_object_to_unpack_queue(item)

    def _add_object_to_unpack_queue(self, item):
        while self.stop_condition.value == 0:
            if self.throttle_condition.value == 0:
                self.in_queue.put(item)
                break
            logging.debug('Throttling down unpacking to reduce memory consumption...')
            sleep(5)

    def start_work_load_monitor(self):
        work_load_process = ExceptionSafeProcess(target=self._work_load_monitor)
        work_load_process.start()
        return work_load_process

    def _work_load_monitor(self):
        logging.debug(f'Started unpacking work load monitor (pid={os.getpid()})')
        while self.stop_condition.value == 0:
            workload = self._get_combined_analysis_workload()
            unpack_queue_size = self.in_queue.qsize()

            if self.work_load_counter >= 25:  # noqa: PLR2004
                self.work_load_counter = 0
                log_function = logging.info
            else:
                self.work_load_counter += 1
                log_function = logging.debug

            message = f'Queue Length (Analysis/Unpack): {workload} / {unpack_queue_size}'

            if workload < config.backend.unpacking.throttle_limit:
                self.throttle_condition.value = 0
            else:
                self.throttle_condition.value = 1
                message += ' (throttled)'

            log_function(color_string(message, TerminalColors.WARNING))
            sleep(THROTTLE_INTERVAL)
        logging.debug('Stopped unpacking work load monitor')

    def _get_combined_analysis_workload(self):
        if self.get_analysis_workload is not None:
            return self.get_analysis_workload()
        return 0

    def check_exceptions(self):
        list_with_load_process = [self.work_load_process]
        shutdown = check_worker_exceptions(list_with_load_process, 'unpack-load', self._work_load_monitor)
        if new_worker_was_started(new_process=list_with_load_process[0], old_process=self.work_load_process):
            self.work_load_process = list_with_load_process.pop()
        return shutdown

    def _init_currently_unpacked(self, fo: Firmware):
        with self._sync():
            if fo.uid in self.currently_extracted:
                logging.warning(f'Starting unpacking of {fo.uid} but it is currently also still being unpacked')
            else:
                self.currently_extracted[fo.uid] = {'remaining': {fo.uid}, 'done': set(), 'delayed_vfp_update': {}}<|MERGE_RESOLUTION|>--- conflicted
+++ resolved
@@ -96,13 +96,8 @@
     def shutdown(self):
         """
         shutdown the scheduler
-<<<<<<< HEAD
-        '''
+        """
         logging.debug('Shutting down unpacking scheduler')
-=======
-        """
-        logging.debug('Shutting down unpacking scheduler ...')
->>>>>>> c3ce63b8
         self.stop_condition.value = 1
         self.in_queue.close()
         stop_processes(
