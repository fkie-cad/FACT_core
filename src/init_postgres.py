--- conflicted
+++ resolved
@@ -38,16 +38,12 @@
 
 def create_admin_user(user_name: str, password: str, host: str, port: int | str):
     execute_psql_command(
-<<<<<<< HEAD
-        f'CREATE USER {user_name} WITH PASSWORD \'{password}\' LOGIN SUPERUSER INHERIT CREATEDB CREATEROLE;',
-=======
         # fmt: off
         (
             f"CREATE USER {user_name} WITH PASSWORD '{password}' "
             'LOGIN SUPERUSER INHERIT CREATEDB CREATEROLE;'
         ),
         # fmt: on
->>>>>>> aba7871b
         host=host,
         port=port,
     )
