--- conflicted
+++ resolved
@@ -120,15 +120,9 @@
 
     def _find_relevant_files(self, extracted_files_dir: Path):
         result = []
-<<<<<<< HEAD
-        for f in extracted_files_dir.glob('**/*'):
-            if f.is_file() and not f.is_symlink():
-                file_type = get_file_type_from_path(f.absolute())
-=======
-        for path in Path(tmp_dir.name).glob('**/*'):
+        for path in extracted_files_dir.glob('**/*'):
             if path.is_file() and not path.is_symlink():
                 file_type = get_file_type_from_path(path.absolute())
->>>>>>> 9c984fdd
                 if self._has_relevant_type(file_type):
                     result.append(('/{}'.format(path.relative_to(Path(self.root_path))), file_type['full']))
         return result
