--- conflicted
+++ resolved
@@ -48,17 +48,8 @@
         self.extract_files_from_file(file_path, extraction_dir.name)
         return extraction_dir
 
-<<<<<<< HEAD
-    def _get_file_path_from_db(self, uid):
-        fs_organizer = FSOrganizer(config=self.config)
-        try:
-            return fs_organizer.generate_path_from_uid(uid)
-        except (KeyError, TypeError):
-            return None
-=======
     def _get_path_from_fo(self, file_object: FileObject) -> str:
         return self.fs_organizer.generate_path(file_object)
->>>>>>> 6dbe6a49
 
 
 class AnalysisPlugin(AnalysisBasePlugin):
@@ -152,12 +143,6 @@
 
     def _process_included_files(self, file_list, file_object):
         manager = Manager()
-<<<<<<< HEAD
-        results_dict = manager.dict()
-        with Pool(processes=8) as pool:
-            jobs = self._create_analysis_jobs(file_list, file_object, results_dict)
-            pool.starmap(process_qemu_job, jobs, chunksize=1)
-=======
         executor = ThreadPoolExecutor(max_workers=8)
         results_dict = manager.dict()
 
@@ -165,7 +150,6 @@
         for future in jobs:  # wait for jobs to finish
             future.result()
         executor.shutdown(wait=False)
->>>>>>> 6dbe6a49
         self._enter_results(dict(results_dict), file_object)
         self._add_tag(file_object)
 
