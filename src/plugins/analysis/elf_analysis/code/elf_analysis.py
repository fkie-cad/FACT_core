import json
import logging
import os
import re
from difflib import SequenceMatcher
<<<<<<< HEAD
from typing import Optional
=======
from typing import List, Optional
>>>>>>> 47c976b8

import lief
from common_helper_files import get_dir_of_file

from analysis.PluginBase import AnalysisBasePlugin
from helperFunctions.hash import normalize_lief_items
from helperFunctions.tag import TagColor

LIEF_DATA_ENTRIES = (
    'dynamic_entries', 'exported_functions', 'header', 'imported_functions', 'libraries', 'sections', 'segments',
    'symbols_version'
)
TEMPLATE_FILE_PATH = os.path.join(get_dir_of_file(__file__), '../internal/matching_template.json')

# pylint: disable=c-extension-no-member


class AnalysisPlugin(AnalysisBasePlugin):

    NAME = 'elf_analysis'
    DESCRIPTION = 'Analyzes and tags ELF executables and libraries'
    DEPENDENCIES = ['file_type']
    VERSION = '0.3.1.2.0.0.1'
    MIME_WHITELIST = ['application/x-executable', 'application/x-object', 'application/x-sharedlib']

    def __init__(self, plugin_administrator, config=None, recursive=True, offline_testing=False):
        self.config = config
        super().__init__(plugin_administrator, config=config, recursive=recursive, plugin_path=__file__, offline_testing=offline_testing)

    def process_object(self, file_object):
        try:
            elf_dict, parsed_binary = self._analyze_elf(file_object)
            file_object.processed_analysis[self.NAME] = {'Output': elf_dict}
            self.create_tags(parsed_binary, file_object)
            file_object.processed_analysis[self.NAME]['summary'] = list(elf_dict.keys())
<<<<<<< HEAD
            file_object.processed_analysis[self.NAME]['modinfo'] = self.filter_modinfo(file_object)
=======

>>>>>>> 47c976b8
        except RuntimeError:
            logging.error('lief could not parse {}'.format(file_object.uid))
            file_object.processed_analysis[self.NAME] = {'Output': {}}
        return file_object

    @staticmethod
    def _load_template_file_as_json_obj(path: str) -> dict:
        with open(path, 'r') as fd:
            data = json.load(fd)
        return data

    @staticmethod
    def _get_tags_from_library_list(libraries: list, behaviour_class: str, indicators: list, tags: list):
        for library, indicator in ((lib, ind) for lib in libraries for ind in indicators):
            if re.search(indicator, library):
                tags.append(behaviour_class)

    @staticmethod
    def _get_tags_from_function_list(functions: list, behaviour_class: str, indicators: list, tags: list):
        for function, indicator in ((f, i) for f in functions for i in indicators):
            if indicator.lower() in function.lower() and SequenceMatcher(None, indicator, function).ratio() >= 0.85:
                tags.append(behaviour_class)

    def _get_tags(self, libraries: list, functions: list) -> list:
        behaviour_classes = self._load_template_file_as_json_obj(TEMPLATE_FILE_PATH)
        tags = list()
        for behaviour_class in behaviour_classes:
            if behaviour_class not in tags:
                behaviour_indicators = behaviour_classes[behaviour_class]
                self._get_tags_from_function_list(functions, behaviour_class, behaviour_indicators, tags)
                self._get_tags_from_library_list(libraries, behaviour_class, behaviour_indicators, tags)
        return list(set(tags))

    @staticmethod
    def _get_symbols_version_entries(symbol_versions):
        imported_libs = []
        for sv in symbol_versions:
            if str(sv) != '* Local *' and str(sv) != '* Global *':
                imported_libs.append(str(sv).split('(')[0])
        return list(set(imported_libs))

    @staticmethod
    def _get_relevant_imp_functions(imp_functions):
        imp_functions[:] = [x for x in imp_functions if not x.startswith('__')]
        return imp_functions

    @staticmethod
    def _get_color_codes(tag):
        if tag == 'crypto':
            return TagColor.RED
        if tag == 'file_system':
            return TagColor.BLUE
        if tag == 'network':
            return TagColor.ORANGE
        if tag == 'memory_operations':
            return TagColor.GREEN
        if tag == 'randomize':
            return TagColor.LIGHT_BLUE
        return TagColor.GRAY

    def create_tags(self, parsed_bin, file_object):
        all_libs = self._get_symbols_version_entries(normalize_lief_items(parsed_bin.symbols_version))
        all_libs.extend(normalize_lief_items(parsed_bin.libraries))
        all_funcs = self._get_relevant_imp_functions(normalize_lief_items(parsed_bin.imported_functions))
        for entry in self._get_tags(all_libs, all_funcs):
            self.add_analysis_tag(
                file_object=file_object,
                tag_name=entry,
                value=entry,
                color=self._get_color_codes(entry),
                propagate=False
            )

    @staticmethod
    def get_final_analysis_dict(binary_json_dict, elf_dict):
        for key in binary_json_dict:
            if key in LIEF_DATA_ENTRIES and binary_json_dict[key]:
                elf_dict[key] = binary_json_dict[key]

    def _analyze_elf(self, file_object):
        elf_dict = {}
        try:
            parsed_binary = lief.parse(file_object.file_path)
            binary_json_dict = json.loads(lief.to_json_from_abstract(parsed_binary))
            if parsed_binary.exported_functions:
                binary_json_dict['exported_functions'] = normalize_lief_items(parsed_binary.exported_functions)
            if parsed_binary.imported_functions:
                binary_json_dict['imported_functions'] = normalize_lief_items(parsed_binary.imported_functions)
            if parsed_binary.libraries:
                binary_json_dict['libraries'] = normalize_lief_items(parsed_binary.libraries)
            if parsed_binary.sections:
                elf_dict['modinfo'] = self.filter_modinfo(parsed_binary)

        except (TypeError, lief.bad_file) as error:
            logging.error('Bad file for lief/elf analysis {}. {}'.format(file_object.uid, error))
            return elf_dict

        self.get_final_analysis_dict(binary_json_dict, elf_dict)
        self._convert_address_values_to_hex(elf_dict)

        return elf_dict, parsed_binary

    @staticmethod
    def _convert_address_values_to_hex(elf_dict):
        for category in {'sections', 'segments'}.intersection(elf_dict):
            for entry in elf_dict[category]:
                for key in {'virtual_address', 'offset'}.intersection(entry):
                    entry[key] = hex(entry[key])

<<<<<<< HEAD
    def filter_modinfo(self, file_object) -> Optional[str]:
        # getting the information from the *.ko files .modinfo
        modinfo = str(file_object.file_name)

        if not modinfo.endswith(".ko"):
            modinfo = None

        else:
            binary = lief.parse(file_object.file_path)

            if not isinstance(binary, type(None)):

                for section in binary.sections:
                    if section.name == ".modinfo":
                        modinfo = bytes(section.content).decode()
                        modinfo = modinfo.replace("\x00", "\n")
                        break

                    # no .modinfo
                    modinfo = None

            else:
                # binary is nonetype
                modinfo = None

=======
    def filter_modinfo(self, binary) -> Optional[List[str]]:
        # getting the information from the *.ko files .modinfo
        if binary is not None:

            for section in binary.sections:
                if section.name == '.modinfo':
                    modinfo = bytes(section.content).decode()
                    modinfo = [entry for entry in modinfo.split('\x00') if entry]
                    break

                # no .modinfo
                modinfo = None

        else:
            # binary is nonetype
            modinfo = None

>>>>>>> 47c976b8
        return modinfo<|MERGE_RESOLUTION|>--- conflicted
+++ resolved
@@ -3,11 +3,7 @@
 import os
 import re
 from difflib import SequenceMatcher
-<<<<<<< HEAD
-from typing import Optional
-=======
 from typing import List, Optional
->>>>>>> 47c976b8
 
 import lief
 from common_helper_files import get_dir_of_file
@@ -30,7 +26,7 @@
     NAME = 'elf_analysis'
     DESCRIPTION = 'Analyzes and tags ELF executables and libraries'
     DEPENDENCIES = ['file_type']
-    VERSION = '0.3.1.2.0.0.1'
+    VERSION = '0.3'
     MIME_WHITELIST = ['application/x-executable', 'application/x-object', 'application/x-sharedlib']
 
     def __init__(self, plugin_administrator, config=None, recursive=True, offline_testing=False):
@@ -43,11 +39,7 @@
             file_object.processed_analysis[self.NAME] = {'Output': elf_dict}
             self.create_tags(parsed_binary, file_object)
             file_object.processed_analysis[self.NAME]['summary'] = list(elf_dict.keys())
-<<<<<<< HEAD
-            file_object.processed_analysis[self.NAME]['modinfo'] = self.filter_modinfo(file_object)
-=======
 
->>>>>>> 47c976b8
         except RuntimeError:
             logging.error('lief could not parse {}'.format(file_object.uid))
             file_object.processed_analysis[self.NAME] = {'Output': {}}
@@ -157,33 +149,6 @@
                 for key in {'virtual_address', 'offset'}.intersection(entry):
                     entry[key] = hex(entry[key])
 
-<<<<<<< HEAD
-    def filter_modinfo(self, file_object) -> Optional[str]:
-        # getting the information from the *.ko files .modinfo
-        modinfo = str(file_object.file_name)
-
-        if not modinfo.endswith(".ko"):
-            modinfo = None
-
-        else:
-            binary = lief.parse(file_object.file_path)
-
-            if not isinstance(binary, type(None)):
-
-                for section in binary.sections:
-                    if section.name == ".modinfo":
-                        modinfo = bytes(section.content).decode()
-                        modinfo = modinfo.replace("\x00", "\n")
-                        break
-
-                    # no .modinfo
-                    modinfo = None
-
-            else:
-                # binary is nonetype
-                modinfo = None
-
-=======
     def filter_modinfo(self, binary) -> Optional[List[str]]:
         # getting the information from the *.ko files .modinfo
         if binary is not None:
@@ -201,5 +166,4 @@
             # binary is nonetype
             modinfo = None
 
->>>>>>> 47c976b8
         return modinfo