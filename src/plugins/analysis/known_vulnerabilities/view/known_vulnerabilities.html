{% extends "analysis_plugins/general_information.html" %}

{% block analysis_result_details %}

<<<<<<< HEAD
{% for key in firmware.processed_analysis[selected_analysis] %}
    {% if key not in ['summary', 'plugin_version', 'analysis_date', 'skipped', 'system_version', 'tags'] %}
        <tr>
            <td class="table-{{ firmware.processed_analysis[selected_analysis][key]['score'] | vulnerability_class }}">{{ key }}</td>
            <td class="d-flex justify-content-between align-items-center">
                {{ firmware.processed_analysis[selected_analysis][key]['description'] }}
                {% if firmware.processed_analysis[selected_analysis][key]['link'] %}
                    <a href="{{ firmware.processed_analysis[selected_analysis][key]['link'] }}" target="_blank"><span class="fas fa-link"></span></a>
                {% endif %}
            </td>
        </tr>
    {% endif %}
{% endfor %}
=======
    {% for key in firmware.processed_analysis[selected_analysis] %}
        {% if key | is_not_mandatory_analysis_entry %}
            <tr>
                <td class="{{ firmware.processed_analysis[selected_analysis][key]['score'] | vulnerability_class }}">{{ key }}</td>
                <td> {{ firmware.processed_analysis[selected_analysis][key]['description'] }}
                    {% if firmware.processed_analysis[selected_analysis][key]['link'] %}
                        &nbsp;&nbsp;<a href="{{ firmware.processed_analysis[selected_analysis][key]['link'] }}" target="_blank"><span class="glyphicon glyphicon-link"></span></a>
                    {% endif %}
                </td>
            </tr>
        {% endif %}
    {% endfor %}
>>>>>>> 4af238b7

{% endblock %}<|MERGE_RESOLUTION|>--- conflicted
+++ resolved
@@ -2,9 +2,8 @@
 
 {% block analysis_result_details %}
 
-<<<<<<< HEAD
 {% for key in firmware.processed_analysis[selected_analysis] %}
-    {% if key not in ['summary', 'plugin_version', 'analysis_date', 'skipped', 'system_version', 'tags'] %}
+    {% if key | is_not_mandatory_analysis_entry %}
         <tr>
             <td class="table-{{ firmware.processed_analysis[selected_analysis][key]['score'] | vulnerability_class }}">{{ key }}</td>
             <td class="d-flex justify-content-between align-items-center">
@@ -16,19 +15,5 @@
         </tr>
     {% endif %}
 {% endfor %}
-=======
-    {% for key in firmware.processed_analysis[selected_analysis] %}
-        {% if key | is_not_mandatory_analysis_entry %}
-            <tr>
-                <td class="{{ firmware.processed_analysis[selected_analysis][key]['score'] | vulnerability_class }}">{{ key }}</td>
-                <td> {{ firmware.processed_analysis[selected_analysis][key]['description'] }}
-                    {% if firmware.processed_analysis[selected_analysis][key]['link'] %}
-                        &nbsp;&nbsp;<a href="{{ firmware.processed_analysis[selected_analysis][key]['link'] }}" target="_blank"><span class="glyphicon glyphicon-link"></span></a>
-                    {% endif %}
-                </td>
-            </tr>
-        {% endif %}
-    {% endfor %}
->>>>>>> 4af238b7
 
 {% endblock %}