--- conflicted
+++ resolved
@@ -1,12 +1,6 @@
-<<<<<<< HEAD
 from subprocess import CompletedProcess
 
-import pytest
-
-from ..internal.lua_linter import LuaLinter
-=======
 from ..internal.linters import run_luacheck
->>>>>>> 60b0da65
 
 MOCK_RESPONSE = '''/usr/share/nmap/nse_main.lua:88:7-12: (W211) unused variable 'select'
 /usr/share/nmap/nse_main.lua:140:11-14 (W431) shadowing upvalue 'type' on line 92
@@ -21,20 +15,9 @@
 '''
 
 
-<<<<<<< HEAD
-@pytest.fixture(scope='function')
-def stub_linter():
-    return LuaLinter()
-
-
-def test_do_analysis(stub_linter, monkeypatch):
+def test_do_analysis(monkeypatch):
     monkeypatch.setattr('plugins.analysis.linter.internal.lua_linter.subprocess.run', lambda *_, **__: CompletedProcess('DONT_CARE', 0, stdout=MOCK_RESPONSE))
-    result = stub_linter.do_analysis('any/path')
-=======
-def test_do_analysis(monkeypatch):
-    monkeypatch.setattr('plugins.analysis.linter.internal.linters.execute_shell_command', lambda command: MOCK_RESPONSE)
     result = run_luacheck('any/path')
->>>>>>> 60b0da65
     assert result
     assert len(result) == 10
     assert result[0] == {
@@ -47,23 +30,13 @@
 
 def test_bad_lines(monkeypatch):
     bad_lines = MOCK_RESPONSE[0:2].replace(':', ' ')
-<<<<<<< HEAD
     monkeypatch.setattr('plugins.analysis.linter.internal.lua_linter.subprocess.run', lambda *_, **__: CompletedProcess('DONT_CARRE', 0, bad_lines))
-    result = stub_linter.do_analysis('any/path')
-=======
-    monkeypatch.setattr('plugins.analysis.linter.internal.linters.execute_shell_command', lambda command: bad_lines)
     result = run_luacheck('any/path')
->>>>>>> 60b0da65
     assert not result
 
 
 def test_skip_w6xy(monkeypatch):
     w6xy = MOCK_RESPONSE[0:1].replace('W211', 'W631')
-<<<<<<< HEAD
     monkeypatch.setattr('plugins.analysis.linter.internal.lua_linter.subprocess.run', lambda *_, **__: CompletedProcess('DONT_CARE', 0, stdout=w6xy))
-    result = stub_linter.do_analysis('any/path')
-=======
-    monkeypatch.setattr('plugins.analysis.linter.internal.linters.execute_shell_command', lambda command: w6xy)
     result = run_luacheck('any/path')
->>>>>>> 60b0da65
     assert not result