<<<<<<< HEAD
from subprocess import CompletedProcess

import pytest

from ..internal.python_linter import PythonLinter
=======
from ..internal.linters import run_pylint
>>>>>>> 60b0da65

MOCK_RESPONSE = '''[
    {
        "type": "warning",
        "module": "plugins.analysis.linter.test.test_js_linter",
        "obj": "test_do_analysis",
        "line": 32,
        "column": 21,
        "path": "test/test_js_linter.py",
        "symbol": "redefined-outer-name",
        "message": "Redefining name 'stub_linter' from outer scope (line 28)",
        "message-id": "W0621"
    }
]
'''

BAD_RESPONSE = '''Usage:  pylint [options] modules_or_packages

  Check that module(s) satisfy a coding standard (and more !).

    pylint --help

  Display this help message and exit.

    pylint --help-msg <msg-id>[,<msg-id>]

  Display help messages about given message identifiers and exit.


pylint: error: no such option: -a
'''


<<<<<<< HEAD
@pytest.fixture(scope='function')
def stub_linter():
    return PythonLinter()


def test_do_analysis(stub_linter, monkeypatch):
    monkeypatch.setattr('plugins.analysis.linter.internal.python_linter.subprocess.run', lambda *_, **__: CompletedProcess('DONT_CARE', 0, stdout=MOCK_RESPONSE))
    result = stub_linter.do_analysis('any/path')
=======
def test_do_analysis(monkeypatch):
    monkeypatch.setattr('plugins.analysis.linter.internal.linters.execute_shell_command', lambda command: MOCK_RESPONSE)
    result = run_pylint('any/path')
>>>>>>> 60b0da65

    assert len(result[0].keys()) == 5
    assert result[0]['type'] == 'warning'


<<<<<<< HEAD
def test_do_analysis_bad_invokation(stub_linter, monkeypatch):
    monkeypatch.setattr('plugins.analysis.linter.internal.python_linter.subprocess.run', lambda *_, **__: CompletedProcess('DONT_CARE', 1, stdout=BAD_RESPONSE))
    result = stub_linter.do_analysis('any/path')
=======
def test_do_analysis_bad_invokation(monkeypatch):
    monkeypatch.setattr('plugins.analysis.linter.internal.linters.execute_shell_command', lambda command: BAD_RESPONSE)
    result = run_pylint('any/path')
>>>>>>> 60b0da65
    assert not result<|MERGE_RESOLUTION|>--- conflicted
+++ resolved
@@ -1,12 +1,6 @@
-<<<<<<< HEAD
 from subprocess import CompletedProcess
 
-import pytest
-
-from ..internal.python_linter import PythonLinter
-=======
 from ..internal.linters import run_pylint
->>>>>>> 60b0da65
 
 MOCK_RESPONSE = '''[
     {
@@ -40,32 +34,15 @@
 '''
 
 
-<<<<<<< HEAD
-@pytest.fixture(scope='function')
-def stub_linter():
-    return PythonLinter()
-
-
-def test_do_analysis(stub_linter, monkeypatch):
+def test_do_analysis(monkeypatch):
     monkeypatch.setattr('plugins.analysis.linter.internal.python_linter.subprocess.run', lambda *_, **__: CompletedProcess('DONT_CARE', 0, stdout=MOCK_RESPONSE))
-    result = stub_linter.do_analysis('any/path')
-=======
-def test_do_analysis(monkeypatch):
-    monkeypatch.setattr('plugins.analysis.linter.internal.linters.execute_shell_command', lambda command: MOCK_RESPONSE)
     result = run_pylint('any/path')
->>>>>>> 60b0da65
 
     assert len(result[0].keys()) == 5
     assert result[0]['type'] == 'warning'
 
 
-<<<<<<< HEAD
-def test_do_analysis_bad_invokation(stub_linter, monkeypatch):
+def test_do_analysis_bad_invokation(monkeypatch):
     monkeypatch.setattr('plugins.analysis.linter.internal.python_linter.subprocess.run', lambda *_, **__: CompletedProcess('DONT_CARE', 1, stdout=BAD_RESPONSE))
-    result = stub_linter.do_analysis('any/path')
-=======
-def test_do_analysis_bad_invokation(monkeypatch):
-    monkeypatch.setattr('plugins.analysis.linter.internal.linters.execute_shell_command', lambda command: BAD_RESPONSE)
     result = run_pylint('any/path')
->>>>>>> 60b0da65
     assert not result