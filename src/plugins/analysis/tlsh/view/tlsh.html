{% extends "analysis_plugins/general_information.html" %}

{% block analysis_result_details %}
    <tr>
        <th class="table-head-light">TLSH score</th>
        <th class="table-head-light">Similar file</th>
    </tr>
    {% for key in firmware.processed_analysis[selected_analysis].keys() %}

<<<<<<< HEAD
        {% if ('analysis_date' not in key) and ('plugin_version' not in key) %}
        <tr>
            <td>{{ firmware.processed_analysis[selected_analysis][key] }}</td>
            <td>{{ key | replace_uid_with_hid_link | safe }}</td>
        </tr>
        {% endif %}
=======
	{% for key in firmware.processed_analysis[selected_analysis].keys() %}

		{% if key | is_not_mandatory_analysis_entry %}
		<tr>
			<td>{{ firmware.processed_analysis[selected_analysis][key] }}</td>
			<td>{{ key | replace_uid_with_hid_link | safe }}</td>
		</tr>
		{% endif %}
>>>>>>> 4af238b7

    {% endfor %}

{% endblock %}<|MERGE_RESOLUTION|>--- conflicted
+++ resolved
@@ -7,23 +7,12 @@
     </tr>
     {% for key in firmware.processed_analysis[selected_analysis].keys() %}
 
-<<<<<<< HEAD
-        {% if ('analysis_date' not in key) and ('plugin_version' not in key) %}
+        {% if key | is_not_mandatory_analysis_entry %}
         <tr>
             <td>{{ firmware.processed_analysis[selected_analysis][key] }}</td>
             <td>{{ key | replace_uid_with_hid_link | safe }}</td>
         </tr>
         {% endif %}
-=======
-	{% for key in firmware.processed_analysis[selected_analysis].keys() %}
-
-		{% if key | is_not_mandatory_analysis_entry %}
-		<tr>
-			<td>{{ firmware.processed_analysis[selected_analysis][key] }}</td>
-			<td>{{ key | replace_uid_with_hid_link | safe }}</td>
-		</tr>
-		{% endif %}
->>>>>>> 4af238b7
 
     {% endfor %}
 
