'''
This plugin implements a wrapper around the cwe_checker, which checks ELF executables for
several CWEs (Common Weakness Enumeration). Please refer to cwe_checkers implementation for further information.
Please note that these checks are heuristics and the checks are static.
This means that there are definitely false positives and false negatives. The objective of this
plugin is to find potentially interesting binaries that deserve a deep manual analysis or intensive fuzzing.

Currently the cwe_checker supports the following architectures:
- Intel x86 (32 and 64 bits)
- ARM
- PowerPC
- Mips
'''
import json
import logging
import subprocess
from collections import defaultdict
<<<<<<< HEAD
from subprocess import DEVNULL
=======

from docker.types import Mount
>>>>>>> e1851bd7

from analysis.PluginBase import AnalysisBasePlugin
from helperFunctions.docker import run_docker_container

TIMEOUT_IN_SECONDS = 600  # 10 minutes
DOCKER_IMAGE = 'fkiecad/cwe_checker:stable'


class AnalysisPlugin(AnalysisBasePlugin):
    '''
    This class implements the FACT Python wrapper for the BAP plugin cwe_checker.
    '''
    NAME = 'cwe_checker'
    DESCRIPTION = 'This plugin checks ELF binaries for several CWEs (Common Weakness Enumeration) like'\
                  'CWE-243 (Creation of chroot Jail Without Changing Working Directory) and'\
                  'CWE-676 (Use of Potentially Dangerous Function).'\
                  'Due to the nature of static analysis, this plugin may run for a long time.'
    DEPENDENCIES = ['cpu_architecture', 'file_type']
    VERSION = '0.5.1'
    MIME_WHITELIST = ['application/x-executable', 'application/x-object', 'application/x-sharedlib']
    SUPPORTED_ARCHS = ['arm', 'x86', 'x64', 'mips', 'ppc']

    def __init__(self, plugin_administrator, config=None, recursive=True, timeout=TIMEOUT_IN_SECONDS + 30):
        self.config = config
        self._log_version_string()
        super().__init__(plugin_administrator, config=config, plugin_path=__file__, recursive=recursive, timeout=timeout)

<<<<<<< HEAD
    @staticmethod
    def _check_docker_installed():
        docker_p = subprocess.run('docker -v', shell=True, stdout=DEVNULL, stderr=DEVNULL, text=True)
        return docker_p.returncode == 0

=======
>>>>>>> e1851bd7
    def _log_version_string(self):
        output = self._run_cwe_checker_to_get_version_string()
        if output is None:
            logging.error('Could not get version string from cwe_checker.')
        else:
            logging.info(f'Version is {output}')
        return output

    @staticmethod
    def _run_cwe_checker_to_get_version_string():
        result = run_docker_container(
            DOCKER_IMAGE,
            combine_stderr_stdout=True,
            timeout=60,
            command='--version',
        )
        return result.stdout

    @staticmethod
    def _run_cwe_checker_in_docker(file_object):
        result = run_docker_container(
            DOCKER_IMAGE,
            combine_stderr_stdout=True,
            timeout=TIMEOUT_IN_SECONDS,
            command='/input --json --quiet',
            mounts=[
                Mount('/input', file_object.file_path, type='bind'),
            ],
        )
        return result.stdout

    @staticmethod
    def _parse_cwe_checker_output(output):
        tmp = defaultdict(list)
        j_doc = json.loads(output)
        for warning in j_doc:
            tmp[warning['name']] = tmp[warning['name']] + [warning, ]

        res = {}
        for key, values in tmp.items():
            tmp_list = []
            plugin_version = None
            for hit in values:
                tmp_list.append(hit['description'])
                if not plugin_version:
                    plugin_version = hit['version']
            res[key] = {'plugin_version': plugin_version,
                        'warnings': tmp_list}

        return res

    def _is_supported_arch(self, file_object):
        arch_type = file_object.processed_analysis['file_type']['full'].lower()
        return any(supported_arch in arch_type for supported_arch in self.SUPPORTED_ARCHS)

    def _do_full_analysis(self, file_object):
        output = self._run_cwe_checker_in_docker(file_object)
        if output is not None:
            try:
                cwe_messages = self._parse_cwe_checker_output(output)
                file_object.processed_analysis[self.NAME] = {'full': cwe_messages, 'summary': list(cwe_messages.keys())}
            except json.JSONDecodeError:
                message = f'cwe_checker execution failed: {output}'
                logging.error(f'{message}\nUID: {file_object.uid}', exc_info=True)
                file_object.processed_analysis[self.NAME] = {'summary': [], 'failed': message}
        else:
            message = 'Timeout or error during cwe_checker execution.'
            logging.error(f'{message}\nUID: {file_object.uid}')
            file_object.processed_analysis[self.NAME] = {'summary': [], 'failed': message}
        return file_object

    def process_object(self, file_object):
        '''
        This function handles only ELF executables. Otherwise it returns an empty dictionary.
        It calls the cwe_checker docker container.
        '''
        if not self._is_supported_arch(file_object):
            logging.debug('{}\'s arch is not supported ({})'.format(
                file_object.file_path,
                file_object.processed_analysis['cpu_architecture']['summary']))
            file_object.processed_analysis[self.NAME] = {'summary': []}
        else:
            file_object = self._do_full_analysis(file_object)

        return file_object<|MERGE_RESOLUTION|>--- conflicted
+++ resolved
@@ -13,14 +13,9 @@
 '''
 import json
 import logging
-import subprocess
 from collections import defaultdict
-<<<<<<< HEAD
-from subprocess import DEVNULL
-=======
 
 from docker.types import Mount
->>>>>>> e1851bd7
 
 from analysis.PluginBase import AnalysisBasePlugin
 from helperFunctions.docker import run_docker_container
@@ -48,14 +43,6 @@
         self._log_version_string()
         super().__init__(plugin_administrator, config=config, plugin_path=__file__, recursive=recursive, timeout=timeout)
 
-<<<<<<< HEAD
-    @staticmethod
-    def _check_docker_installed():
-        docker_p = subprocess.run('docker -v', shell=True, stdout=DEVNULL, stderr=DEVNULL, text=True)
-        return docker_p.returncode == 0
-
-=======
->>>>>>> e1851bd7
     def _log_version_string(self):
         output = self._run_cwe_checker_to_get_version_string()
         if output is None:
