--- conflicted
+++ resolved
@@ -13,41 +13,6 @@
         # TODO: Mock calls to cwe_checker
         self.analysis_plugin = AnalysisPlugin(self, config=config)
 
-<<<<<<< HEAD
-    def test_parse_module_version(self):
-        data = 'INFO: [cwe_checker] module_versions: {"CWE190": "0.1", "CWE215": "0.1", "CWE243": "0.1", "CWE248": "0.1", "CWE332": "0.1", "CWE367": "0.1", "CWE426": "0.1", "CWE457": "0.1", "CWE467": "0.1", "CWE476": "0.2", "CWE560": "0.1", "CWE676": "0.1", "CWE782": "0.1"}'
-        expected_result = {'CWE190': '0.1',
-                           'CWE215': '0.1',
-                           'CWE243': '0.1',
-                           'CWE248': '0.1',
-                           'CWE332': '0.1',
-                           'CWE367': '0.1',
-                           'CWE426': '0.1',
-                           'CWE457': '0.1',
-                           'CWE467': '0.1',
-                           'CWE476': '0.2',
-                           'CWE560': '0.1',
-                           'CWE676': '0.1',
-                           'CWE782': '0.1'}
-        res = self.analysis_plugin._parse_module_versions(data)
-        self.assertEqual(res, expected_result)
-
-    def test_parse_bap_output(self):
-        test_data = """{
-        "binary": "test/artificial_samples/build/cwe_190_x86_gcc.out",
-        "time": 1564489060.0,
-        "warnings": [
-        {
-        "name": "CWE190",
-        "version": "0.1",
-        "addresses": [ "0x6BC:32u" ],
-        "symbols": [ "malloc" ],
-        "other": [],
-        "description":
-        "(Integer Overflow or Wraparound) Potential overflow due to multiplication at 0x6BC:32u (malloc)"
-        }]}"""
-        result = self.analysis_plugin._parse_bap_output(test_data)
-=======
     def test_parse_cwe_checker_output(self):
         test_data = """[
             {
@@ -72,7 +37,6 @@
             }
         ]"""
         result = self.analysis_plugin._parse_cwe_checker_output(test_data)
->>>>>>> b3f03ac4
         print(result)
         assert isinstance(result, dict)
         assert len(result.keys()) == 1
